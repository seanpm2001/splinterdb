--- conflicted
+++ resolved
@@ -21,88 +21,6 @@
 #include "poison.h"
 
 int
-<<<<<<< HEAD
-=======
-test_log_basic(cache            *cc,
-               shard_log_config *cfg,
-               shard_log        *log,
-               uint64            num_entries,
-               platform_heap_id  hid)
-{
-   platform_status     rc;
-   log_handle         *logh;
-   uint64              i;
-   char                key[MAX_KEY_SIZE];
-   char               *data = TYPED_ARRAY_MALLOC(hid, data,
-                                                 cfg->data_cfg->message_size);
-   char               *returned_key;
-   char               *returned_data;
-   char                dummy = 'z';
-   uint64              addr;
-   uint64              magic;
-   shard_log_iterator  itor;
-   iterator           *itorh = (iterator *)&itor;
-   char                key_str[128];
-   char                data_str[128];
-   bool                at_end;
-
-   rc = shard_log_init(log, cc, cfg);
-   platform_assert_status_ok(rc);
-   logh = (log_handle *)log;
-
-   addr = log_addr(logh);
-   magic = log_magic(logh);
-
-   for (i = 0; i < num_entries; i++) {
-      test_key(key, TEST_RANDOM, i, 0, 0, cfg->data_cfg->key_size, 0);
-      test_insert_data(data, 1, &dummy, 0, cfg->data_cfg->message_size, MESSAGE_TYPE_INSERT);
-      log_write(logh, key, data, i);
-   }
-
-   rc = shard_log_iterator_init(cc, cfg, hid, addr, magic, &itor);
-   platform_assert_status_ok(rc);
-   itorh = (iterator *)&itor;
-
-   iterator_at_end(itorh, &at_end);
-   //while (!at_end) {
-   //   iterator_get_curr(itorh, &returned_key, &returned_data);
-   //   cfg->data_cfg->key_to_string(returned_key, key_str, 0);
-   //   cfg->data_cfg->data_to_string(returned_data, data_str, 0);
-   //   platform_log("actual: %s -- %s\n", key_str, data_str);
-   //   iterator_advance(itorh);
-   //   iterator_at_end(itorh, &at_end);
-   //}
-
-   for (i = 0; i < num_entries && !at_end; i++) {
-      test_key(key, TEST_RANDOM, i, 0, 0, cfg->data_cfg->key_size, 0);
-      test_insert_data(data, 1, &dummy, 0, cfg->data_cfg->message_size, MESSAGE_TYPE_INSERT);
-      iterator_get_curr(itorh, &returned_key, &returned_data);
-      if (data_key_compare(cfg->data_cfg, key, returned_key) != 0
-            || memcmp(data, returned_data, cfg->data_cfg->message_size) != 0) {
-         platform_log("log_test_basic: key or data mismatch\n");
-         data_key_to_string(cfg->data_cfg, key, key_str, 128);
-         data_message_to_string(cfg->data_cfg, data, data_str, 128);
-         platform_log("expected: %s -- %s\n", key_str, data_str);
-         data_key_to_string(cfg->data_cfg, returned_key, key_str, 128);
-         data_message_to_string(cfg->data_cfg, returned_data, data_str, 128);
-         platform_log("actual: %s -- %s\n", key_str, data_str);
-         platform_assert(0);
-      }
-      iterator_advance(itorh);
-      iterator_at_end(itorh, &at_end);
-   }
-
-   platform_log("log returned %lu of %lu entries\n", i, num_entries);
-
-   shard_log_iterator_deinit(hid, &itor);
-   shard_log_zap(log);
-
-   platform_free(hid, data);
-   return 0;
-}
-
-int
->>>>>>> 0c3d0494
 test_log_crash(clockcache           *cc,
                clockcache_config    *cache_cfg,
                io_handle            *io,
@@ -163,21 +81,12 @@
 
    iterator_at_end(itorh, &at_end);
    for (i = 0; i < num_entries && !at_end; i++) {
-<<<<<<< HEAD
       test_key(keybuffer, TEST_RANDOM, i, 0, 0, cfg->data_cfg->key_size, 0);
       test_insert_data(databuffer, 1, &dummy, 0, cfg->data_cfg->message_size, MESSAGE_TYPE_INSERT);
       slice skey = slice_create(1 + (i % cfg->data_cfg->key_size), keybuffer);
       slice smessage = slice_create(1 + ((7 + i) % cfg->data_cfg->message_size), databuffer);
-      data_type type;
-      iterator_get_curr(itorh, &returned_key, &returned_message, &type);
+      iterator_get_curr(itorh, &returned_key, &returned_message);
       if (slice_lex_cmp(skey, returned_key) || slice_lex_cmp(smessage, returned_message)) {
-=======
-      test_key(key, TEST_RANDOM, i, 0, 0, cfg->data_cfg->key_size, 0);
-      test_insert_data(data, 1, &dummy, 0, cfg->data_cfg->message_size, MESSAGE_TYPE_INSERT);
-      iterator_get_curr(itorh, &returned_key, &returned_data);
-      if (data_key_compare(cfg->data_cfg, key, returned_key) != 0
-            || memcmp(data, returned_data, cfg->data_cfg->message_size) != 0) {
->>>>>>> 0c3d0494
          platform_log("log_test_basic: key or data mismatch\n");
          data_key_to_string(cfg->data_cfg, skey, key_str, 128);
          data_message_to_string(cfg->data_cfg, smessage, data_str, 128);
