// Copyright 2018-2021 VMware, Inc.
// SPDX-License-Identifier: Apache-2.0

#include "test_data.h"

typedef struct data_test_config {
   data_config super;
   uint64      payload_size_limit;
} data_test_config;

static int
test_data_key_cmp(const data_config *cfg,
                  uint64             key1_len,
                  const void        *key1,
                  uint64             key2_len,
                  const void        *key2)
{
   uint64 mlen = key1_len < key2_len ? key1_len : key2_len;
   int    r    = memcmp(key1, key2, mlen);
   if (r) {
      return r;
   } else if (key1_len < key2_len) {
      return -1;
   } else if (key2_len < key1_len) {
      return 1;
   }
   return 0;
}

void
test_data_generate_message(const data_config *cfg,
                           message_type       type,
                           uint8              ref_count,
                           writable_buffer   *msg)
{
   uint64 payload_size = 0;
   if (type == MESSAGE_TYPE_INSERT) {
      const data_test_config *tdcfg = (const data_test_config *)cfg;
      // A coupla good ol' random primes
      payload_size = (253456363ULL + (uint64)ref_count * 750599937895091ULL)
                     % tdcfg->payload_size_limit;
   }
   writable_buffer_set_length(msg, sizeof(data_handle) + payload_size);
   data_handle *dh  = writable_buffer_data(msg);
   dh->message_type = type;
   dh->ref_count    = ref_count;
   memset(dh->data, ref_count, payload_size);
}

/*
 *-----------------------------------------------------------------------------
 * data_merge_tuples --
 *
 *      Given two data messages, merges them by decoding the type of messages.
 *      Returns the result in new_data.
 *-----------------------------------------------------------------------------
 */
static int
test_data_merge_tuples(const data_config *cfg,
                       uint64             key_len,
                       const void        *key,
                       uint64             old_raw_data_len,
                       const void        *old_raw_data,
                       writable_buffer   *new_raw_data)
{
   assert(sizeof(data_handle) <= old_raw_data_len);
   assert(sizeof(data_handle) <= writable_buffer_length(new_raw_data));

   const data_handle *old_data = old_raw_data;
   data_handle       *new_data = writable_buffer_data(new_raw_data);
   debug_assert(old_data != NULL);
   debug_assert(new_data != NULL);
   // platform_log("data_merge_tuples: op=%d old_op=%d key=0x%08lx old=%d
   // new=%d\n",
   //         new_data->message_type, old_data->message_type, htobe64(*(uint64
   //         *)key), old_data->ref_count, new_data->ref_count);

   switch (new_data->message_type) {
      case MESSAGE_TYPE_INSERT:
      case MESSAGE_TYPE_DELETE:
         break;
      case MESSAGE_TYPE_UPDATE:
         switch (old_data->message_type) {
            case MESSAGE_TYPE_INSERT:
               new_data->message_type = MESSAGE_TYPE_INSERT;
               new_data->ref_count += old_data->ref_count;
               break;
            case MESSAGE_TYPE_UPDATE:
               new_data->ref_count += old_data->ref_count;
               break;
            case MESSAGE_TYPE_DELETE:
               if (new_data->ref_count == 0) {
                  new_data->message_type = MESSAGE_TYPE_DELETE;
               } else {
                  new_data->message_type = MESSAGE_TYPE_INSERT;
               }
               break;
            default:
               platform_assert(0);
         }
         test_data_generate_message(
            cfg, new_data->message_type, new_data->ref_count, new_raw_data);
         break;
      default:
         platform_assert(0);
   }

   return 0;
   // if (new_data->message_type == MESSAGE_TYPE_INSERT) {
   //   ;
   //} else if (new_data->message_type == MESSAGE_TYPE_DELETE) {
   //   ;
   //} else if (old_data == NULL || old_data->message_type ==
   // MESSAGE_TYPE_DELETE) {
   //   if (new_data->ref_count == 0)
   //      new_data->message_type = MESSAGE_TYPE_DELETE;
   //   else
   //      new_data->message_type = MESSAGE_TYPE_INSERT;
   //} else if (old_data->message_type == MESSAGE_TYPE_INSERT) {
   //   new_data->message_type = MESSAGE_TYPE_INSERT;
   //   new_data->ref_count += old_data->ref_count;
   //} else {
   //   new_data->ref_count += old_data->ref_count;
   //}
}

/*
 *-----------------------------------------------------------------------------
 * data_merge_tuples_final --
 *
 *      Called for non-MESSAGE_TYPE_INSERT messages when they are determined to
 *be the oldest message in the system.
 *
 *      Can change data_class or contents.  If necessary, update new_data.
 *-----------------------------------------------------------------------------
 */
static int
test_data_merge_tuples_final(const data_config *cfg,
                             uint64             key_len,
                             const void        *key,           // IN
                             writable_buffer   *oldest_raw_data) // IN/OUT
{
   assert(sizeof(data_handle) <= writable_buffer_length(oldest_raw_data));

   data_handle *old_data = writable_buffer_data(oldest_raw_data);
   debug_assert(old_data != NULL);

   if (old_data->message_type == MESSAGE_TYPE_UPDATE) {
      test_data_generate_message(
         cfg,
         (old_data->ref_count == 0) ? MESSAGE_TYPE_DELETE : MESSAGE_TYPE_INSERT,
         old_data->ref_count,
         oldest_raw_data);
   }
   return 0;
}

/*
 *-----------------------------------------------------------------------------
 * data_class --
 *
 *      Given a data message, returns its message class.
 *-----------------------------------------------------------------------------
 */
static message_type
test_data_message_class(const data_config *cfg,
                        uint64             raw_data_len,
                        const void        *raw_data)
{
   assert(sizeof(data_handle) <= raw_data_len);

   const data_handle *data = raw_data;
   switch (data->message_type) {
      case MESSAGE_TYPE_INSERT:
         return data->ref_count == 0 ? MESSAGE_TYPE_DELETE
                                     : MESSAGE_TYPE_INSERT;
      case MESSAGE_TYPE_DELETE:
         return MESSAGE_TYPE_DELETE;
      case MESSAGE_TYPE_UPDATE:
         return MESSAGE_TYPE_UPDATE;
      default:
         platform_error_log("data class error: %d\n", data->message_type);
         platform_assert(0);
   }
   return MESSAGE_TYPE_INVALID;
}

static void
test_data_key_to_string(const data_config *cfg,
                        uint64             key_len,
                        const void        *key,
                        char              *str,
                        size_t             len)
{
   debug_hex_encode(str, len, key, key_len);
}

static void
test_data_message_to_string(const data_config *cfg,
                            uint64             raw_data_len,
                            const void        *raw_data,
                            char              *str,
                            size_t             len)
{
   debug_hex_encode(str, len, raw_data, raw_data_len);
}

<<<<<<< HEAD
static data_test_config data_test_config_internal = {
   .super =
      {
         .key_size           = 24,
         .min_key            = {0},
         .max_key            = {0xff, 0xff, 0xff, 0xff, 0xff, 0xff, 0xff, 0xff,
                     0xff, 0xff, 0xff, 0xff, 0xff, 0xff, 0xff, 0xff,
                     0xff, 0xff, 0xff, 0xff, 0xff, 0xff, 0xff, 0xff},
         .key_compare        = test_data_key_cmp,
         .key_hash           = platform_hash32,
         .key_to_string      = test_data_key_to_string,
         .message_to_string  = test_data_message_to_string,
         .merge_tuples       = test_data_merge_tuples,
         .merge_tuples_final = test_data_merge_tuples_final,
         .message_class      = test_data_message_class,
      },
   .payload_size_limit = 24};

data_config *test_data_config = &data_test_config_internal.super;
=======
static int
test_encode_message(message_type type,
                    size_t       value_len,
                    const void  *value,
                    size_t       dst_msg_buffer_len,
                    void        *dst_msg_buffer,
                    size_t      *out_encoded_len)
{
   data_handle *msg  = (data_handle *)dst_msg_buffer;
   msg->message_type = type;
   msg->ref_count    = 1;
   if (value_len + sizeof(data_handle) > dst_msg_buffer_len) {
      platform_error_log(
         "encode_message: "
         "value_len %lu + encoding header %lu exceeds buffer size %lu bytes.",
         value_len,
         sizeof(data_handle),
         dst_msg_buffer_len);
      return EINVAL;
   }
   if (value_len > 0) {
      memmove(msg->data, value, value_len);
   }
   *out_encoded_len = sizeof(data_handle) + value_len;
   return 0;
}

static int
test_decode_message(size_t       msg_buffer_len,
                    const void  *msg_buffer,
                    size_t      *out_value_len,
                    const char **out_value)
{
   if (msg_buffer_len < sizeof(data_handle)) {
      platform_error_log("decode_message: message_buffer_len=%lu must be "
                         "at least %lu bytes.",
                         msg_buffer_len,
                         sizeof(data_handle));
      return EINVAL;
   }
   const data_handle *msg = (const data_handle *)msg_buffer;
   *out_value_len         = msg_buffer_len - sizeof(data_handle);
   *out_value             = (const void *)(msg->data);
   return 0;
}


const data_config test_data_config = {
   .key_size           = 24,
   .message_size       = 24,
   .min_key            = {0},
   .max_key            = {0xff, 0xff, 0xff, 0xff, 0xff, 0xff, 0xff, 0xff,
               0xff, 0xff, 0xff, 0xff, 0xff, 0xff, 0xff, 0xff,
               0xff, 0xff, 0xff, 0xff, 0xff, 0xff, 0xff, 0xff},
   .max_key_length     = 24,
   .key_compare        = test_data_key_cmp,
   .key_hash           = platform_hash32,
   .key_to_string      = test_data_key_to_string,
   .message_to_string  = test_data_message_to_string,
   .merge_tuples       = test_data_merge_tuples,
   .merge_tuples_final = test_data_merge_tuples_final,
   .message_class      = test_data_message_class,
   .encode_message     = test_encode_message,
   .decode_message     = test_decode_message,
};
>>>>>>> 18af864a
<|MERGE_RESOLUTION|>--- conflicted
+++ resolved
@@ -205,7 +205,52 @@
    debug_hex_encode(str, len, raw_data, raw_data_len);
 }
 
-<<<<<<< HEAD
+static int
+test_encode_message(message_type type,
+                    size_t       value_len,
+                    const void  *value,
+                    size_t       dst_msg_buffer_len,
+                    void        *dst_msg_buffer,
+                    size_t      *out_encoded_len)
+{
+   data_handle *msg  = (data_handle *)dst_msg_buffer;
+   msg->message_type = type;
+   msg->ref_count    = 1;
+   if (value_len + sizeof(data_handle) > dst_msg_buffer_len) {
+      platform_error_log(
+         "encode_message: "
+         "value_len %lu + encoding header %lu exceeds buffer size %lu bytes.",
+         value_len,
+         sizeof(data_handle),
+         dst_msg_buffer_len);
+      return EINVAL;
+   }
+   if (value_len > 0) {
+      memmove(msg->data, value, value_len);
+   }
+   *out_encoded_len = sizeof(data_handle) + value_len;
+   return 0;
+}
+
+static int
+test_decode_message(size_t       msg_buffer_len,
+                    const void  *msg_buffer,
+                    size_t      *out_value_len,
+                    const char **out_value)
+{
+   if (msg_buffer_len < sizeof(data_handle)) {
+      platform_error_log("decode_message: message_buffer_len=%lu must be "
+                         "at least %lu bytes.",
+                         msg_buffer_len,
+                         sizeof(data_handle));
+      return EINVAL;
+   }
+   const data_handle *msg = (const data_handle *)msg_buffer;
+   *out_value_len         = msg_buffer_len - sizeof(data_handle);
+   *out_value             = (const void *)(msg->data);
+   return 0;
+}
+
 static data_test_config data_test_config_internal = {
    .super =
       {
@@ -221,74 +266,9 @@
          .merge_tuples       = test_data_merge_tuples,
          .merge_tuples_final = test_data_merge_tuples_final,
          .message_class      = test_data_message_class,
+         .encode_message     = test_encode_message,
+         .decode_message     = test_decode_message,
       },
    .payload_size_limit = 24};
 
-data_config *test_data_config = &data_test_config_internal.super;
-=======
-static int
-test_encode_message(message_type type,
-                    size_t       value_len,
-                    const void  *value,
-                    size_t       dst_msg_buffer_len,
-                    void        *dst_msg_buffer,
-                    size_t      *out_encoded_len)
-{
-   data_handle *msg  = (data_handle *)dst_msg_buffer;
-   msg->message_type = type;
-   msg->ref_count    = 1;
-   if (value_len + sizeof(data_handle) > dst_msg_buffer_len) {
-      platform_error_log(
-         "encode_message: "
-         "value_len %lu + encoding header %lu exceeds buffer size %lu bytes.",
-         value_len,
-         sizeof(data_handle),
-         dst_msg_buffer_len);
-      return EINVAL;
-   }
-   if (value_len > 0) {
-      memmove(msg->data, value, value_len);
-   }
-   *out_encoded_len = sizeof(data_handle) + value_len;
-   return 0;
-}
-
-static int
-test_decode_message(size_t       msg_buffer_len,
-                    const void  *msg_buffer,
-                    size_t      *out_value_len,
-                    const char **out_value)
-{
-   if (msg_buffer_len < sizeof(data_handle)) {
-      platform_error_log("decode_message: message_buffer_len=%lu must be "
-                         "at least %lu bytes.",
-                         msg_buffer_len,
-                         sizeof(data_handle));
-      return EINVAL;
-   }
-   const data_handle *msg = (const data_handle *)msg_buffer;
-   *out_value_len         = msg_buffer_len - sizeof(data_handle);
-   *out_value             = (const void *)(msg->data);
-   return 0;
-}
-
-
-const data_config test_data_config = {
-   .key_size           = 24,
-   .message_size       = 24,
-   .min_key            = {0},
-   .max_key            = {0xff, 0xff, 0xff, 0xff, 0xff, 0xff, 0xff, 0xff,
-               0xff, 0xff, 0xff, 0xff, 0xff, 0xff, 0xff, 0xff,
-               0xff, 0xff, 0xff, 0xff, 0xff, 0xff, 0xff, 0xff},
-   .max_key_length     = 24,
-   .key_compare        = test_data_key_cmp,
-   .key_hash           = platform_hash32,
-   .key_to_string      = test_data_key_to_string,
-   .message_to_string  = test_data_message_to_string,
-   .merge_tuples       = test_data_merge_tuples,
-   .merge_tuples_final = test_data_merge_tuples_final,
-   .message_class      = test_data_message_class,
-   .encode_message     = test_encode_message,
-   .decode_message     = test_decode_message,
-};
->>>>>>> 18af864a
+data_config *test_data_config = &data_test_config_internal.super;