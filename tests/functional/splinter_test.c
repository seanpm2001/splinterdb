// Copyright 2018-2021 VMware, Inc.
// SPDX-License-Identifier: Apache-2.0

/*
 * splinter_test.c --
 *
 *     This file contains the test interfaces for SplinterDB.
 */

#include "platform.h"

#include "trunk.h"
#include "merge.h"
#include "test.h"
#include "allocator.h"
#include "rc_allocator.h"
#include "cache.h"
#include "clockcache.h"
#include "splinterdb/data.h"
#include "task.h"
#include "test_functionality.h"
#include "util.h"
#include "splinter_test.h"
#include "test_async.h"
#include "test_common.h"

#include "random.h"
#include "poison.h"

#define TEST_INSERT_GRANULARITY 4096
#define TEST_RANGE_GRANULARITY  512

// operaton types supported in parallel test
typedef enum test_splinter_pthread_op_type {
   OP_INSERT = 0,
   OP_LOOKUP,

   NUM_OP_TYPES
} test_splinter_pthread_op_type;

typedef enum lookup_type {
   SYNC_LU = 0,
   ASYNC_LU,

   NUM_LOOKUP_TYPES
} lookup_type;

typedef struct stats_insert {
   uint64 latency_max;
   uint64 duration;
} stats_insert;

typedef struct test_splinter_thread_params {
   platform_thread    thread;
   trunk_handle     **spl;
   test_config       *test_cfg;
   uint64            *total_ops;
   uint64            *curr_op;
   uint64             op_granularity;
   uint8              num_tables;
   uint64             thread_number;
   task_system       *ts;
   platform_status    rc;
   uint64             range_min;
   uint64             range_max;
   stats_insert       insert_stats;
   // message_type       message_type;
   uint64             num_ops_per_thread[NUM_OP_TYPES]; // in each round
   bool               expected_found;
   test_async_lookup *async_lookup[8]; // async lookup state per table
   uint64             insert_rate;
   stats_lookup       lookup_stats[NUM_LOOKUP_TYPES];
   uint8              lookup_positive_pct; // parallel lookup positive %
   uint64             seed;
} test_splinter_thread_params;

static inline bool
test_is_done(const uint8 done, const uint8 n)
{
   return ((done >> n) & 1);
}

static inline void
test_set_done(uint8 *done, const uint8 n)
{
   *done |= 1 << n;
}

static inline bool
test_all_done(const uint8 done, const uint8 num_tables)
{
   return (done == ((1 << num_tables) - 1));
}

void
test_trunk_insert_thread(void *arg)
{
   test_splinter_thread_params *params = (test_splinter_thread_params *)arg;

   trunk_handle     **spl_tables     = params->spl;
   const test_config *test_cfg       = params->test_cfg;
   const uint64      *total_ops      = params->total_ops;
   uint64            *curr_op        = params->curr_op;
   uint64             op_granularity = params->op_granularity;
   uint64             thread_number  = params->thread_number;
   uint8              num_tables     = params->num_tables;

   platform_assert(num_tables <= 8);
   uint64 *insert_base =
      TYPED_ARRAY_ZALLOC(platform_get_heap_id(), insert_base, num_tables);
   uint8 done = 0;

   uint64    num_inserts     = 0;
   timestamp next_check_time = platform_get_timestamp();
   // divide the per second insert rate into periods of 10 milli seconds.
   uint64 insert_rate = params->insert_rate / 100;
   writable_buffer msg;
   writable_buffer_init_null(&msg, NULL);

   while (1) {
      for (uint8 spl_idx = 0; spl_idx < num_tables; spl_idx++) {
         if (test_is_done(done, spl_idx))
            continue;
         platform_throttled_error_log(
            DEFAULT_THROTTLE_INTERVAL_SEC,
            PLATFORM_CR "inserting %3lu%% complete for table %u",
            insert_base[spl_idx] / (total_ops[spl_idx] / 100),
            spl_idx);
         insert_base[spl_idx] =
            __sync_fetch_and_add(&curr_op[spl_idx], op_granularity);
         if (insert_base[spl_idx] >= total_ops[spl_idx])
            test_set_done(&done, spl_idx);
         if (test_all_done(done, num_tables))
            goto out;
      }
      for (uint64 op_offset = 0; op_offset != op_granularity; op_offset++) {
         for (uint8 spl_idx = 0; spl_idx < num_tables; spl_idx++) {
            uint64 insert_num = insert_base[spl_idx] + op_offset;
            if (test_is_done(done, spl_idx)) {
               continue;
            }
            trunk_handle *spl = spl_tables[spl_idx];
            char          key[MAX_KEY_SIZE];

            timestamp ts;
            if (spl->cfg.use_stats) {
               ts = platform_get_timestamp();
            }
            test_key(key,
                     test_cfg[spl_idx].key_type,
                     insert_num,
                     thread_number,
                     test_cfg[spl_idx].semiseq_freq,
                     trunk_key_size(spl),
                     test_cfg[spl_idx].period);
            generate_test_message(test_cfg->gen, insert_num, &msg);
            platform_status rc =
               trunk_insert(spl, key, writable_buffer_to_slice(&msg));
            platform_assert_status_ok(rc);
            if (spl->cfg.use_stats) {
               ts = platform_timestamp_elapsed(ts);
               if (ts > params->insert_stats.latency_max) {
                  params->insert_stats.latency_max = ts;
               }
            }

            // Throttle thread based on insert rate if needed.
            if (insert_rate != 0) {
               timestamp now = platform_get_timestamp();
               if (now <= next_check_time) {
                  num_inserts++;
                  if (num_inserts >= insert_rate) {
                     platform_sleep(next_check_time - now);
                  }
               } else {
                  // reset and check again after 10 msec.
                  num_inserts     = 0;
                  next_check_time = now + (USEC_TO_NSEC(10000));
               }
            }
         }
      }
   }
out:
   writable_buffer_deinit(&msg);
   params->rc = STATUS_OK;
   platform_free(platform_get_heap_id(), insert_base);
   for (uint64 i = 0; i < num_tables; i++) {
      trunk_handle *spl = spl_tables[i];
      trunk_perform_tasks(spl);
   }
}

void
test_trunk_lookup_thread(void *arg)
{
   test_splinter_thread_params *params = (test_splinter_thread_params *)arg;

   trunk_handle     **spl_tables     = params->spl;
   const test_config *test_cfg       = params->test_cfg;
   const uint64      *total_ops      = params->total_ops;
   uint64            *curr_op        = params->curr_op;
   uint64             op_granularity = params->op_granularity;
   uint64             thread_number  = params->thread_number;
   bool               expected_found = params->expected_found;
   uint8              num_tables     = params->num_tables;
   verify_tuple_arg   vtarg          = {.expected_found = expected_found,
                                        .stats = &params->lookup_stats[ASYNC_LU]};

   platform_assert(num_tables <= 8);
   uint64 *lookup_base =
      TYPED_ARRAY_ZALLOC(platform_get_heap_id(), lookup_base, num_tables);
   uint8 done = 0;

   writable_buffer data;
   writable_buffer_init_null(&data, NULL);


   while (1) {
      for (uint8 spl_idx = 0; spl_idx < num_tables; spl_idx++) {
         if (test_is_done(done, spl_idx))
            continue;
         platform_throttled_error_log(
            DEFAULT_THROTTLE_INTERVAL_SEC,
            PLATFORM_CR "lookups %3lu%% complete for table %u",
            lookup_base[spl_idx] / (total_ops[spl_idx] / 100),
            spl_idx);
         lookup_base[spl_idx] =
            __sync_fetch_and_add(&curr_op[spl_idx], op_granularity);
         if (lookup_base[spl_idx] >= total_ops[spl_idx])
            test_set_done(&done, spl_idx);
         if (test_all_done(done, num_tables))
            goto out;
      }
      for (uint64 op_offset = 0; op_offset != op_granularity; op_offset++) {
         uint8 spl_idx;
         for (spl_idx = 0; spl_idx < num_tables; spl_idx++) {
            if (test_is_done(done, spl_idx))
               continue;
            trunk_handle      *spl          = spl_tables[spl_idx];
            test_async_lookup *async_lookup = params->async_lookup[spl_idx];
            test_async_ctxt   *ctxt;
            uint64             lookup_num = lookup_base[spl_idx] + op_offset;
            timestamp          ts;

            if (async_lookup->max_async_inflight == 0) {
               platform_status rc;
               char            key[MAX_KEY_SIZE];

               test_key(key,
                        test_cfg[spl_idx].key_type,
                        lookup_num,
                        thread_number,
                        test_cfg[spl_idx].semiseq_freq,
                        trunk_key_size(spl),
                        test_cfg[spl_idx].period);
               ts = platform_get_timestamp();
               rc = trunk_lookup(spl, key, &data);
               ts = platform_timestamp_elapsed(ts);
               if (ts > params->lookup_stats[SYNC_LU].latency_max) {
                  params->lookup_stats[SYNC_LU].latency_max = ts;
               }
               platform_assert(SUCCESS(rc));
               verify_tuple(spl,
                            test_cfg->gen,
                            lookup_num,
                            key,
                            writable_buffer_to_slice(&data),
                            expected_found);
            } else {
               ctxt = test_async_ctxt_get(spl, async_lookup, &vtarg);
               test_key(ctxt->key,
                        test_cfg[spl_idx].key_type,
                        lookup_num,
                        thread_number,
                        test_cfg[spl_idx].semiseq_freq,
                        trunk_key_size(spl),
                        test_cfg[spl_idx].period);
               ctxt->lookup_num = lookup_num;
               async_ctxt_process_one(
                  spl,
                  async_lookup,
                  ctxt,
                  &params->lookup_stats[ASYNC_LU].latency_max,
                  verify_tuple_callback,
                  &vtarg);
            }
         }
      }
      for (uint8 spl_idx = 0; spl_idx < num_tables; spl_idx++) {
         if (test_is_done(done, spl_idx))
            continue;
         trunk_handle      *spl          = spl_tables[spl_idx];
         test_async_lookup *async_lookup = params->async_lookup[spl_idx];
         test_wait_for_inflight(spl, async_lookup, &vtarg);
      }
   }
out:
   writable_buffer_deinit(&data);
   params->rc = STATUS_OK;
   platform_free(platform_get_heap_id(), lookup_base);
}

static void
nop_tuple_func(slice key, slice value, void *arg)
{}

void
test_trunk_range_thread(void *arg)
{
   test_splinter_thread_params *params = (test_splinter_thread_params *)arg;

   trunk_handle     **spl_tables     = params->spl;
   const test_config *test_cfg       = params->test_cfg;
   const uint64      *total_ops      = params->total_ops;
   uint64            *curr_op        = params->curr_op;
   uint64             op_granularity = params->op_granularity;
   uint64             thread_number  = params->thread_number;
   uint64             range_min      = params->range_min;
   uint64             range_max      = params->range_max;
   uint8              num_tables     = params->num_tables;

   platform_assert(num_tables <= 8);
   uint64 *range_base =
      TYPED_ARRAY_ZALLOC(platform_get_heap_id(), range_base, num_tables);
   uint8 done = 0;

   while (1) {
      for (uint8 spl_idx = 0; spl_idx < num_tables; spl_idx++) {
         if (test_is_done(done, spl_idx))
            continue;
         platform_throttled_error_log(
            DEFAULT_THROTTLE_INTERVAL_SEC,
            PLATFORM_CR "range lookups %3lu%% complete for table %u",
            range_base[spl_idx] / (total_ops[spl_idx] / 100),
            spl_idx);
         range_base[spl_idx] =
            __sync_fetch_and_add(&curr_op[spl_idx], op_granularity);
         if (range_base[spl_idx] >= total_ops[spl_idx])
            test_set_done(&done, spl_idx);
         if (test_all_done(done, num_tables))
            goto out;
      }
      for (uint64 op_offset = 0; op_offset != op_granularity; op_offset++) {
         for (uint8 spl_idx = 0; spl_idx < num_tables; spl_idx++) {
            if (test_is_done(done, spl_idx))
               continue;
            trunk_handle *spl  = spl_tables[spl_idx];

            char   start_key[MAX_KEY_SIZE];
            uint64 range_num = range_base[spl_idx] + op_offset;
            test_key(start_key,
                     test_cfg[spl_idx].key_type,
                     range_num,
                     thread_number,
                     test_cfg[spl_idx].semiseq_freq,
                     trunk_key_size(spl),
                     test_cfg[spl_idx].period);
            uint64 range_tuples = test_range(range_num, range_min, range_max);
            platform_status rc =
               trunk_range(spl, start_key, range_tuples, nop_tuple_func, NULL);
            platform_assert_status_ok(rc);
         }
      }
   }
out:
   params->rc = STATUS_OK;
   platform_free(platform_get_heap_id(), range_base);
}

/*
 *-----------------------------------------------------------------------------
 *
 * advance_base
 *
 *      advance the base operation number synchronously
 *      lookup operation randomly selects base number either has contention or
 *      not with insert by lookup positive %
 *
 * Returns: TRUE if all tests are done
 *
 *-----------------------------------------------------------------------------
 */

static bool
advance_base(const test_splinter_thread_params *params,
             uint64                            *curr_op,
             uint64                            *base,
             uint8                             *done,
             random_state                      *rs,
             test_splinter_pthread_op_type      type)
{
   const uint64 *total_ops           = params->total_ops;
   const uint64  op_granularity      = params->op_granularity;
   const uint8   num_tables          = params->num_tables;
   const uint8   lookup_positive_pct = params->lookup_positive_pct;

   for (uint8 spl_idx = 0; spl_idx < num_tables; spl_idx++) {
      if (test_is_done(*done, spl_idx))
         continue;

      if (type == OP_INSERT) {
         platform_throttled_error_log(
            DEFAULT_THROTTLE_INTERVAL_SEC,
            PLATFORM_CR "inserting/lookups %3lu%% complete for table %u",
            base[spl_idx] / (total_ops[spl_idx] / 100),
            spl_idx);

         base[spl_idx] =
            __sync_fetch_and_add(&curr_op[spl_idx], op_granularity);
         if (base[spl_idx] >= total_ops[spl_idx])
            test_set_done(done, spl_idx);
         if (test_all_done(*done, num_tables))
            return TRUE;
      } else {
         /* lookup */
         uint64 random_base;
         uint64 local_curr_op = curr_op[spl_idx];
         // pick an random number to determine
         // if positive or negative lookup
         // [0, lookup_positive_pct) is positive lookup
         if (random_next_uint64(rs) % 100 < lookup_positive_pct) {
            if (local_curr_op == op_granularity) {
               random_base = 0;
            } else {
               // positvie lookup by selecting random base
               // [op_granularity, local_curr_op)
               random_base = ((random_next_uint64(rs)
                               % (local_curr_op / op_granularity - 1))
                              + 1)
                             * op_granularity;
            }
         } else {
            if (local_curr_op >= total_ops[spl_idx] - op_granularity) {
               // one interval left,
               // may lookup the key never be inserted
               random_base =
                  (random_next_uint64(rs) / op_granularity) * op_granularity
                  + local_curr_op;
            } else {
               // negative lookup by select random base
               // [local_curr_op + op_granularity, total_ops - op_granularity]
               random_base =
                  ((random_next_uint64(rs)
                    % ((total_ops[spl_idx] - local_curr_op) / op_granularity
                       - 1))
                   + 1)
                     * op_granularity
                  + local_curr_op;
            }
         }
         base[spl_idx] = random_base;
      }
   }

   if (test_all_done(*done, num_tables)) {
      return TRUE;
   }

   return FALSE;
}

/*
 *-----------------------------------------------------------------------------
 *
 * do_operation
 *
 *      do num_ops(assume it is valid and not exceed op granularity) inserts or
 *lookups
 *
 *-----------------------------------------------------------------------------
 */

static void
do_operation(test_splinter_thread_params *params,
             const uint64                *base,
             uint64                       num_ops,
             uint64                       op_offset,
             const uint8                 *done,
             bool                         is_insert)
{
   trunk_handle     **spl_tables     = params->spl;
   const test_config *test_cfg       = params->test_cfg;
   uint64             op_granularity = params->op_granularity;
   uint64             thread_number  = params->thread_number;
   uint8              num_tables     = params->num_tables;
   verify_tuple_arg   vtarg          = {.stats_only = TRUE,
                                        .stats      = &params->lookup_stats[ASYNC_LU]};
   writable_buffer    msg;
   writable_buffer_init_null(&msg, NULL);

   for (uint64 op_idx = op_offset; op_idx != op_offset + num_ops; op_idx++) {
      if (op_idx >= op_granularity) {
         return;
      }

      for (uint8 spl_idx = 0; spl_idx < num_tables; spl_idx++) {
         if (test_is_done(*done, spl_idx)) {
            continue;
         }
         trunk_handle *spl = spl_tables[spl_idx];
         char          key[MAX_KEY_SIZE];
         uint64        op_num = base[spl_idx] + op_idx;
         timestamp     ts;

         if (is_insert) {
            test_key(key,
                     test_cfg[spl_idx].key_type,
                     op_num,
                     thread_number,
                     test_cfg[spl_idx].semiseq_freq,
                     trunk_key_size(spl),
                     test_cfg[spl_idx].period);
            generate_test_message(test_cfg->gen, op_num, &msg);
            ts = platform_get_timestamp();
            platform_status rc =
               trunk_insert(spl, key, writable_buffer_to_slice(&msg));
            platform_assert_status_ok(rc);
            ts = platform_timestamp_elapsed(ts);
            params->insert_stats.duration += ts;
            if (ts > params->insert_stats.latency_max) {
               params->insert_stats.latency_max = ts;
            }
         } else {
            test_async_lookup *async_lookup = params->async_lookup[spl_idx];
            test_async_ctxt   *ctxt;

            if (async_lookup->max_async_inflight == 0) {
               platform_status rc;
               bool            found;

               test_key(key,
                        test_cfg[spl_idx].key_type,
                        op_num,
                        thread_number,
                        test_cfg[spl_idx].semiseq_freq,
                        trunk_key_size(spl),
                        test_cfg[spl_idx].period);
               ts = platform_get_timestamp();
               rc = trunk_lookup(spl, key, &msg);
               platform_assert(SUCCESS(rc));
               ts = platform_timestamp_elapsed(ts);
               if (ts > params->lookup_stats[SYNC_LU].latency_max) {
                  params->lookup_stats[SYNC_LU].latency_max = ts;
               }
               found = trunk_lookup_found(&msg);
               if (found) {
                  params->lookup_stats[SYNC_LU].num_found++;
               } else {
                  params->lookup_stats[SYNC_LU].num_not_found++;
               }
            } else {
               ctxt = test_async_ctxt_get(spl, async_lookup, &vtarg);
               test_key(ctxt->key,
                        test_cfg[spl_idx].key_type,
                        op_num,
                        thread_number,
                        test_cfg[spl_idx].semiseq_freq,
                        trunk_key_size(spl),
                        test_cfg[spl_idx].period);
               ctxt->lookup_num = op_num;
               async_ctxt_process_one(
                  spl,
                  async_lookup,
                  ctxt,
                  &params->lookup_stats[ASYNC_LU].latency_max,
                  verify_tuple_callback,
                  &vtarg);
            }
         }
      }
   }

   writable_buffer_deinit(&msg);
}

/*
 *-----------------------------------------------------------------------------
 *
 * test_trunk_insert_lookup_thread
 *
 *      do number of insert_granularity inserts followed by number of
 *      lookup_granularity repeatedly until insert the full table
 *      lookup will be restarted from beginning until insert is done
 *
 *-----------------------------------------------------------------------------
 */
void
test_trunk_insert_lookup_thread(void *arg)
{
   test_splinter_thread_params *params = (test_splinter_thread_params *)arg;

   trunk_handle **spl_tables     = params->spl;
   uint8          num_tables     = params->num_tables;
   uint64         op_granularity = params->op_granularity;
   uint64         seed           = params->seed;

   platform_assert(num_tables <= 8);

   uint64      *bases[NUM_OP_TYPES];
   uint64       granularities[NUM_OP_TYPES];
   uint64       offsets[NUM_OP_TYPES];
   uint8        insert_done;
   uint64       num_ops = 0;
   random_state rs;

   random_init(&rs, seed, 0);

   for (uint8 i = 0; i < NUM_OP_TYPES; i++) {
      bases[i] =
         TYPED_ARRAY_ZALLOC(platform_get_heap_id(), bases[i], num_tables);

      granularities[i] = params->num_ops_per_thread[i];
      offsets[i]       = 0;
   }
   for (uint8 i = 0; i < NUM_OP_TYPES; i++) {
      advance_base(params, params->curr_op, bases[i], &insert_done, &rs, i);
   }

   while (1) {
      for (uint8 op_type = 0; op_type != NUM_OP_TYPES; op_type++) {
         // granularities[] defines number of operations
         // either insert or lookup in each round
         // op_granularity defines the size of interval or bucket
         // that holds many of rounds, each thread inserts on different
         // op_granularity bucket so that there won't be overlap
         if (offsets[op_type] + granularities[op_type] >= op_granularity) {
            num_ops = op_granularity - offsets[op_type];
         } else {
            num_ops = granularities[op_type];
         }
         if (num_ops > 0) {
            do_operation(params,
                         bases[op_type],
                         num_ops,
                         offsets[op_type],
                         &insert_done,
                         op_type == OP_INSERT);
            offsets[op_type] += num_ops;
         }

         if (num_ops < granularities[op_type]
             || offsets[op_type] >= op_granularity) {
            num_ops = granularities[op_type] - num_ops;
            if (advance_base(params,
                             params->curr_op,
                             bases[op_type],
                             &insert_done,
                             &rs,
                             op_type))
            {
               goto out;
            }
            offsets[op_type] = 0;
            if (num_ops > 0) {
               platform_assert(num_ops < granularities[op_type]);
               do_operation(params,
                            bases[op_type],
                            num_ops,
                            offsets[op_type],
                            &insert_done,
                            op_type == OP_INSERT);
               offsets[op_type] += num_ops;
            }
         }
      }
   }

out:
   for (uint8 spl_idx = 0; spl_idx < num_tables; spl_idx++) {
      trunk_handle      *spl          = spl_tables[spl_idx];
      verify_tuple_arg   vtarg        = {.stats_only = TRUE,
                                         .stats = &params->lookup_stats[ASYNC_LU]};
      test_async_lookup *async_lookup = params->async_lookup[spl_idx];
      test_wait_for_inflight(spl, async_lookup, &vtarg);
   }

   params->rc = STATUS_OK;
   for (uint8 i = 0; i < NUM_OP_TYPES; i++) {
      platform_free(platform_get_heap_id(), bases[i]);
   }
}


static platform_status
test_trunk_create_tables(trunk_handle  ***spl_handles,
                         trunk_config    *cfg,
                         allocator       *al,
                         cache           *cc[],
                         task_system     *ts,
                         platform_heap_id hid,
                         uint8            num_tables,
                         uint8            num_caches)
{
   trunk_handle **spl_tables = TYPED_ARRAY_ZALLOC(hid, spl_tables, num_tables);
   if (spl_tables == NULL) {
      return STATUS_NO_MEMORY;
   }

   for (uint8 spl_idx = 0; spl_idx < num_tables; spl_idx++) {
      cache *cache_to_use = num_caches > 1 ? cc[spl_idx] : *cc;
      spl_tables[spl_idx] = trunk_create(&cfg[spl_idx],
                                         al,
                                         cache_to_use,
                                         ts,
                                         test_generate_allocator_root_id(),
                                         hid);
      if (spl_tables[spl_idx] == NULL) {
         for (uint8 del_idx = 0; del_idx < spl_idx; del_idx++) {
            trunk_destroy(spl_tables[del_idx]);
         }
         platform_free(hid, spl_tables);
         return STATUS_NO_MEMORY;
      }
   }
   *spl_handles = spl_tables;
   return STATUS_OK;
}

static void
test_trunk_destroy_tables(trunk_handle   **spl_tables,
                          platform_heap_id hid,
                          uint8            num_tables)
{
   for (uint8 spl_idx = 0; spl_idx < num_tables; spl_idx++) {
      trunk_destroy(spl_tables[spl_idx]);
   }
   platform_free(hid, spl_tables);
}

platform_status
test_splinter_perf(trunk_config    *cfg,
                   test_config     *test_cfg,
                   allocator       *al,
                   cache           *cc[],
                   uint64           num_insert_threads,
                   uint64           num_lookup_threads,
                   uint64           num_range_threads,
                   uint32           max_async_inflight,
                   task_system     *ts,
                   platform_heap_id hid,
                   uint8            num_tables,
                   uint8            num_caches,
                   uint64           insert_rate)
{
   platform_log("splinter_test: splinter performance test started with %d\
                tables\n",
                num_tables);
   trunk_handle  **spl_tables;
   platform_status rc;

   rc = test_trunk_create_tables(
      &spl_tables, cfg, al, cc, ts, hid, num_tables, num_caches);
   if (!SUCCESS(rc)) {
      platform_error_log("Failed to create splinter table(s): %s\n",
                         platform_status_to_string(rc));
      return rc;
   }

   uint64  tuple_size, num_inserts;
   uint64 *per_table_inserts =
      TYPED_ARRAY_MALLOC(hid, per_table_inserts, num_tables);
   uint64 *per_table_ranges =
      TYPED_ARRAY_MALLOC(hid, per_table_ranges, num_tables);
   uint64 *curr_op       = TYPED_ARRAY_ZALLOC(hid, curr_op, num_tables);
   uint64  total_inserts = 0;

   for (uint8 i = 0; i < num_tables; i++) {
      tuple_size = cfg[i].data_cfg->key_size
                   + generator_average_message_size(test_cfg->gen);
      num_inserts = test_cfg[i].tree_size / tuple_size;
      if (test_cfg[i].key_type == TEST_PERIODIC) {
         test_cfg[i].period = num_inserts;
         num_inserts *= test_cfg[i].num_periods;
      }
      per_table_inserts[i] = ROUNDUP(num_inserts, TEST_INSERT_GRANULARITY);
      total_inserts += per_table_inserts[i];
   }

   uint64 num_threads = num_insert_threads;

   if (num_lookup_threads > num_threads) {
      num_threads = num_lookup_threads;
   }
   if (num_range_threads > num_threads) {
      num_threads = num_range_threads;
   }

   test_splinter_thread_params *params =
      TYPED_ARRAY_ZALLOC(hid, params, num_threads);
   for (uint64 i = 0; i < num_threads; i++) {
      params[i].spl            = spl_tables;
      params[i].test_cfg       = test_cfg;
      params[i].total_ops      = per_table_inserts;
      params[i].curr_op        = curr_op;
      params[i].op_granularity = TEST_INSERT_GRANULARITY;
      params[i].thread_number  = i;
      params[i].expected_found = TRUE;
      params[i].num_tables     = num_tables;
      params[i].ts             = ts;
      params[i].insert_rate    = insert_rate / num_insert_threads;
   }

   uint64 start_time = platform_get_timestamp();

   for (uint64 i = 0; i < num_insert_threads; i++) {
      platform_status ret;
      ret = task_thread_create("insert_thread",
                               test_trunk_insert_thread,
                               &params[i],
                               trunk_get_scratch_size(),
                               ts,
                               hid,
                               &params[i].thread);
      if (!SUCCESS(ret)) {
         return ret;
      }
   }
   for (uint64 i = 0; i < num_insert_threads; i++) {
      platform_thread_join(params[i].thread);
   }

   for (uint64 i = 0; i < num_tables; i++) {
      task_wait_for_completion(ts);
   }

   uint64    total_time         = platform_timestamp_elapsed(start_time);
   timestamp insert_latency_max = 0;
   uint64    read_io_bytes, write_io_bytes;
   cache_io_stats(cc[0], &read_io_bytes, &write_io_bytes);
   uint64 io_mib    = (read_io_bytes + write_io_bytes) / MiB;
   uint64 bandwidth = io_mib / NSEC_TO_SEC(total_time);

   for (uint64 i = 0; i < num_insert_threads; i++) {
      if (!SUCCESS(params[i].rc)) {
         rc = params[i].rc;
         goto destroy_splinter;
      }
      if (params[i].insert_stats.latency_max > insert_latency_max) {
         insert_latency_max = params[i].insert_stats.latency_max;
      }
   }

   rc = STATUS_OK;

   if (total_inserts > 0) {
      platform_log("\nper-splinter per-thread insert time per tuple %lu ns\n",
                   total_time * num_insert_threads / total_inserts);
      platform_log("splinter total insertion rate: %lu insertions/second\n",
                   SEC_TO_NSEC(total_inserts) / total_time);
      platform_log("splinter bandwidth: %lu megabytes/second\n", bandwidth);
      platform_log("splinter max insert latency: %lu msec\n",
                   NSEC_TO_MSEC(insert_latency_max));
   }

   for (uint8 spl_idx = 0; spl_idx < num_tables; spl_idx++) {
      trunk_handle *spl = spl_tables[spl_idx];
      cache_assert_free(spl->cc);
      platform_assert(trunk_verify_tree(spl));
      trunk_print_insertion_stats(spl);
      cache_print_stats(spl->cc);
      trunk_print_space_use(spl);
      cache_reset_stats(spl->cc);
      // trunk_print(spl);
   }

   ZERO_CONTENTS_N(curr_op, num_tables);
   if (num_lookup_threads != 0) {
      start_time = platform_get_timestamp();

      for (uint64 i = 0; i < num_lookup_threads; i++) {
         platform_status ret;

         for (uint8 j = 0; j < num_tables; j++) {
            async_ctxt_init(
               hid, max_async_inflight, &params[i].async_lookup[j]);
         }
         ret = task_thread_create("lookup thread",
                                  test_trunk_lookup_thread,
                                  &params[i],
                                  trunk_get_scratch_size(),
                                  ts,
                                  hid,
                                  &params[i].thread);
         if (!SUCCESS(ret)) {
            return ret;
         }
      }
      for (uint64 i = 0; i < num_lookup_threads; i++) {
         platform_thread_join(params[i].thread);
      }

      total_time = platform_timestamp_elapsed(start_time);

      uint64    num_async_lookups       = 0;
      timestamp sync_lookup_latency_max = 0, async_lookup_latency_max = 0;
      for (uint64 i = 0; i < num_lookup_threads; i++) {
         for (uint8 j = 0; j < num_tables; j++) {
            async_ctxt_deinit(hid, params[i].async_lookup[j]);
            params[i].async_lookup[j] = NULL;
         }
         num_async_lookups += params[i].lookup_stats[ASYNC_LU].num_found
                              + params[i].lookup_stats[ASYNC_LU].num_not_found;
         if (params[i].lookup_stats[SYNC_LU].latency_max
             > sync_lookup_latency_max) {
            sync_lookup_latency_max =
               params[i].lookup_stats[SYNC_LU].latency_max;
         }
         if (params[i].lookup_stats[ASYNC_LU].latency_max
             > async_lookup_latency_max) {
            async_lookup_latency_max =
               params[i].lookup_stats[ASYNC_LU].latency_max;
         }
         if (!SUCCESS(params[i].rc)) {
            rc = params[i].rc;
            goto destroy_splinter;
         }
      }

      rc = STATUS_OK;

      platform_log("\nper-splinter per-thread lookup time per tuple %lu ns\n",
                   total_time * num_lookup_threads / total_inserts);
      platform_log("splinter total lookup rate: %lu lookups/second\n",
                   SEC_TO_NSEC(total_inserts) / total_time);
      platform_log("%lu%% lookups were async\n",
                   num_async_lookups * 100 / total_inserts);
      platform_log("max lookup latency ns (sync=%lu, async=%lu)\n",
                   sync_lookup_latency_max,
                   async_lookup_latency_max);
      for (uint8 spl_idx = 0; spl_idx < num_tables; spl_idx++) {
         trunk_handle *spl = spl_tables[spl_idx];
         cache_assert_free(spl->cc);
         trunk_print_lookup_stats(spl);
         cache_print_stats(spl->cc);
         cache_reset_stats(spl->cc);
      }
   }

   uint64 total_ranges = 0;

   for (uint8 i = 0; i < num_tables; i++) {
      per_table_ranges[i] =
         ROUNDUP(per_table_inserts[i] / 128, TEST_RANGE_GRANULARITY);
      total_ranges += per_table_ranges[i];
   }

   for (uint64 i = 0; i < num_threads; i++) {
      params[i].total_ops      = per_table_ranges;
      params[i].op_granularity = TEST_RANGE_GRANULARITY;
      params[i].range_min      = 1;
      params[i].range_max      = 100;
   }

   ZERO_CONTENTS_N(curr_op, num_tables);
   if (num_range_threads != 0) {
      start_time = platform_get_timestamp();

      for (uint64 i = 0; i < num_range_threads; i++) {
         platform_status ret;
         ret = task_thread_create("range thread",
                                  test_trunk_range_thread,
                                  &params[i],
                                  trunk_get_scratch_size(),
                                  ts,
                                  hid,
                                  &params[i].thread);
         if (!SUCCESS(ret)) {
            return ret;
         }
      }
      for (uint64 i = 0; i < num_range_threads; i++) {
         platform_thread_join(params[i].thread);
      }

      total_time = platform_timestamp_elapsed(start_time);

      for (uint64 i = 0; i < num_range_threads; i++) {
         if (!SUCCESS(params[i].rc)) {
            rc = params[i].rc;
            goto destroy_splinter;
         }
      }

      rc = STATUS_OK;

      platform_log("\nper-splinter per-thread range time per tuple %lu ns\n",
                   total_time * num_range_threads / total_ranges);
      platform_log("splinter total range rate: %lu ops/second\n",
                   SEC_TO_NSEC(total_ranges) / total_time);
      for (uint8 spl_idx = 0; spl_idx < num_tables; spl_idx++) {
         trunk_handle *spl = spl_tables[spl_idx];
         cache_assert_free(spl->cc);
         trunk_print_lookup_stats(spl);
         cache_print_stats(spl->cc);
         cache_reset_stats(spl->cc);
      }

      ZERO_CONTENTS_N(curr_op, num_tables);
      total_ranges = 0;
      for (uint8 i = 0; i < num_tables; i++) {
         per_table_ranges[i] =
            ROUNDUP(per_table_ranges[i] / 4, TEST_RANGE_GRANULARITY);
         total_ranges += per_table_ranges[i];
      }
      for (uint64 i = 0; i < num_range_threads; i++) {
         params[i].total_ops      = per_table_ranges;
         params[i].op_granularity = TEST_RANGE_GRANULARITY;
         params[i].range_min      = 512;
         params[i].range_max      = 1024;
      }

      start_time = platform_get_timestamp();

      for (uint64 i = 0; i < num_range_threads; i++) {
         platform_status ret;
         ret = task_thread_create("range thread",
                                  test_trunk_range_thread,
                                  &params[i],
                                  trunk_get_scratch_size(),
                                  ts,
                                  hid,
                                  &params[i].thread);
         if (!SUCCESS(ret)) {
            return ret;
         }
      }
      for (uint64 i = 0; i < num_range_threads; i++)
         platform_thread_join(params[i].thread);

      total_time = platform_timestamp_elapsed(start_time);

      for (uint64 i = 0; i < num_range_threads; i++) {
         if (!SUCCESS(params[i].rc)) {
            rc = params[i].rc;
            goto destroy_splinter;
         }
      }

      rc = STATUS_OK;

      platform_log("\nper-splinter per-thread range time per tuple %lu ns\n",
                   total_time * num_range_threads / total_ranges);
      platform_log("splinter total range rate: %lu ops/second\n",
                   SEC_TO_NSEC(total_ranges) / total_time);
      for (uint8 spl_idx = 0; spl_idx < num_tables; spl_idx++) {
         trunk_handle *spl = spl_tables[spl_idx];
         cache_assert_free(spl->cc);
         trunk_print_lookup_stats(spl);
         cache_print_stats(spl->cc);
         cache_reset_stats(spl->cc);
      }

      ZERO_CONTENTS_N(curr_op, num_tables);
      total_ranges = 0;
      for (uint8 i = 0; i < num_tables; i++) {
         per_table_ranges[i] =
            ROUNDUP(per_table_ranges[i] / 4, TEST_RANGE_GRANULARITY);
         total_ranges += per_table_ranges[i];
      }
      for (uint64 i = 0; i < num_range_threads; i++) {
         params[i].total_ops      = per_table_ranges;
         params[i].op_granularity = TEST_RANGE_GRANULARITY;
         params[i].range_min      = 131072 - 16384;
         params[i].range_max      = 131072;
      }

      start_time = platform_get_timestamp();

      for (uint64 i = 0; i < num_range_threads; i++) {
         platform_status ret;
         ret = task_thread_create("range thread",
                                  test_trunk_range_thread,
                                  &params[i],
                                  trunk_get_scratch_size(),
                                  ts,
                                  hid,
                                  &params[i].thread);
         if (!SUCCESS(ret)) {
            return ret;
         }
      }
      for (uint64 i = 0; i < num_range_threads; i++)
         platform_thread_join(params[i].thread);

      total_time = platform_timestamp_elapsed(start_time);

      for (uint64 i = 0; i < num_range_threads; i++) {
         if (!SUCCESS(params[i].rc)) {
            rc = params[i].rc;
            goto destroy_splinter;
         }
      }

      rc = STATUS_OK;

      platform_log("\nper-splinter per-thread range time per tuple %lu ns\n",
                   total_time * num_range_threads / total_ranges);
      platform_log("splinter total range rate: %lu ops/second\n",
                   SEC_TO_NSEC(total_ranges) / total_time);
      for (uint8 spl_idx = 0; spl_idx < num_tables; spl_idx++) {
         trunk_handle *spl = spl_tables[spl_idx];
         cache_assert_free(spl->cc);
         trunk_print_lookup_stats(spl);
         cache_print_stats(spl->cc);
         cache_reset_stats(spl->cc);
      }
   }

destroy_splinter:
   test_trunk_destroy_tables(spl_tables, hid, num_tables);
   platform_log("After destroy:\n");
   for (uint8 idx = 0; idx < num_caches; idx++) {
      cache_print_stats(cc[idx]);
   }
   platform_free(hid, params);
   platform_free(hid, curr_op);
   platform_free(hid, per_table_ranges);
   platform_free(hid, per_table_inserts);
   return rc;
}

platform_status
test_splinter_periodic(trunk_config    *cfg,
                       test_config     *test_cfg,
                       allocator       *al,
                       cache           *cc[],
                       uint64           num_insert_threads,
                       uint64           num_lookup_threads,
                       uint64           num_range_threads,
                       uint32           max_async_inflight,
                       task_system     *ts,
                       platform_heap_id hid,
                       uint8            num_tables,
                       uint8            num_caches,
                       uint64           insert_rate)
{
   platform_log("splinter_test: splinter performance test started with %d\
                tables\n",
                num_tables);
   trunk_handle  **spl_tables;
   platform_status rc;

   rc = test_trunk_create_tables(
      &spl_tables, cfg, al, cc, ts, hid, num_tables, num_caches);
   if (!SUCCESS(rc)) {
      platform_error_log("Failed to create splinter table(s): %s\n",
                         platform_status_to_string(rc));
      return rc;
   }

   uint64  tuple_size, num_inserts;
   uint64 *per_table_inserts =
      TYPED_ARRAY_MALLOC(hid, per_table_inserts, num_tables);
   uint64 *per_table_ranges =
      TYPED_ARRAY_MALLOC(hid, per_table_ranges, num_tables);
   uint64 *curr_op       = TYPED_ARRAY_ZALLOC(hid, curr_op, num_tables);
   uint64  total_inserts = 0;

   for (uint8 i = 0; i < num_tables; i++) {
      tuple_size = cfg[i].data_cfg->key_size
                   + generator_average_message_size(test_cfg->gen);
      num_inserts = test_cfg[i].tree_size / tuple_size;
      if (test_cfg[i].key_type == TEST_PERIODIC) {
         test_cfg[i].period = num_inserts;
         num_inserts *= test_cfg[i].num_periods;
      }
      per_table_inserts[i] = ROUNDUP(num_inserts, TEST_INSERT_GRANULARITY);
      total_inserts += per_table_inserts[i];
   }

   uint64 num_threads = num_insert_threads;

   if (num_lookup_threads > num_threads) {
      num_threads = num_lookup_threads;
   }
   if (num_range_threads > num_threads) {
      num_threads = num_range_threads;
   }

   test_splinter_thread_params *params =
      TYPED_ARRAY_ZALLOC(hid, params, num_threads);
   for (uint64 i = 0; i < num_threads; i++) {
      params[i].spl            = spl_tables;
      params[i].test_cfg       = test_cfg;
      params[i].total_ops      = per_table_inserts;
      params[i].curr_op        = curr_op;
      params[i].op_granularity = TEST_INSERT_GRANULARITY;
      params[i].thread_number  = i;
      params[i].expected_found = TRUE;
      params[i].num_tables     = num_tables;
      params[i].ts             = ts;
      params[i].insert_rate    = insert_rate / num_insert_threads;
   }
   uint64 start_time = platform_get_timestamp();

   for (uint64 i = 0; i < num_insert_threads; i++) {
      platform_status ret;
      ret = task_thread_create("insert_thread",
                               test_trunk_insert_thread,
                               &params[i],
                               trunk_get_scratch_size(),
                               ts,
                               hid,
                               &params[i].thread);
      if (!SUCCESS(ret)) {
         return ret;
      }
   }
   for (uint64 i = 0; i < num_insert_threads; i++) {
      platform_thread_join(params[i].thread);
   }

   for (uint64 i = 0; i < num_tables; i++) {
      task_wait_for_completion(ts);
   }

   uint64    total_time         = platform_timestamp_elapsed(start_time);
   timestamp insert_latency_max = 0;
   uint64    read_io_bytes, write_io_bytes;
   cache_io_stats(cc[0], &read_io_bytes, &write_io_bytes);
   uint64 io_mib    = (read_io_bytes + write_io_bytes) / MiB;
   uint64 bandwidth = io_mib / NSEC_TO_SEC(total_time);

   for (uint64 i = 0; i < num_insert_threads; i++) {
      if (!SUCCESS(params[i].rc)) {
         rc = params[i].rc;
         goto destroy_splinter;
      }
      if (params[i].insert_stats.latency_max > insert_latency_max) {
         insert_latency_max = params[i].insert_stats.latency_max;
      }
   }

   rc = STATUS_OK;

   if (total_inserts > 0) {
      platform_log("\nper-splinter per-thread insert time per tuple %lu ns\n",
                   total_time * num_insert_threads / total_inserts);
      platform_log("splinter total insertion rate: %lu insertions/second\n",
                   SEC_TO_NSEC(total_inserts) / total_time);
      platform_log("splinter bandwidth: %lu megabytes/second\n", bandwidth);
      platform_log("splinter max insert latency: %lu msec\n",
                   NSEC_TO_MSEC(insert_latency_max));
   }

   for (uint8 spl_idx = 0; spl_idx < num_tables; spl_idx++) {
      trunk_handle *spl = spl_tables[spl_idx];
      cache_assert_free(spl->cc);
      platform_assert(trunk_verify_tree(spl));
      trunk_print_insertion_stats(spl);
      cache_print_stats(spl->cc);
      trunk_print_space_use(spl);
      cache_reset_stats(spl->cc);
   }

   ZERO_CONTENTS_N(curr_op, num_tables);

   for (uint64 repeat_round = 0; repeat_round < 10; repeat_round++) {
      platform_log("Beginning repeat round %lu\n", repeat_round);
      platform_error_log("Beginning repeat round %lu\n", repeat_round);
      /*
       * **********
       */
      for (uint64 i = 0; i < num_insert_threads; i++) {
         platform_status ret;
         ret = task_thread_create("insert_thread",
                                  test_trunk_insert_thread,
                                  &params[i],
                                  trunk_get_scratch_size(),
                                  ts,
                                  hid,
                                  &params[i].thread);
         if (!SUCCESS(ret)) {
            return ret;
         }
      }
      for (uint64 i = 0; i < num_insert_threads; i++) {
         platform_thread_join(params[i].thread);
      }

      for (uint64 i = 0; i < num_tables; i++) {
         task_wait_for_completion(ts);
      }

      total_time         = platform_timestamp_elapsed(start_time);
      insert_latency_max = 0;
      cache_io_stats(cc[0], &read_io_bytes, &write_io_bytes);
      io_mib    = (read_io_bytes + write_io_bytes) / MiB;
      bandwidth = io_mib / NSEC_TO_SEC(total_time);

      for (uint64 i = 0; i < num_insert_threads; i++) {
         if (!SUCCESS(params[i].rc)) {
            rc = params[i].rc;
            goto destroy_splinter;
         }
         if (params[i].insert_stats.latency_max > insert_latency_max) {
            insert_latency_max = params[i].insert_stats.latency_max;
         }
      }

      rc = STATUS_OK;

      if (total_inserts > 0) {
         platform_log(
            "\nper-splinter per-thread insert time per tuple %lu ns\n",
            total_time * num_insert_threads / total_inserts);
         platform_log("splinter total insertion rate: %lu insertions/second\n",
                      SEC_TO_NSEC(total_inserts) / total_time);
         platform_log("splinter bandwidth: %lu megabytes/second\n", bandwidth);
         platform_log("splinter max insert latency: %lu msec\n",
                      NSEC_TO_MSEC(insert_latency_max));
      }

      for (uint8 spl_idx = 0; spl_idx < num_tables; spl_idx++) {
         trunk_handle *spl = spl_tables[spl_idx];
         cache_assert_free(spl->cc);
         platform_assert(trunk_verify_tree(spl));
         trunk_print_insertion_stats(spl);
         cache_print_stats(spl->cc);
         trunk_print_space_use(spl);
         cache_reset_stats(spl->cc);
      }

      ZERO_CONTENTS_N(curr_op, num_tables);

      /*
       * **********
       */
   }

   if (num_lookup_threads != 0) {
      start_time = platform_get_timestamp();

      for (uint64 i = 0; i < num_lookup_threads; i++) {
         platform_status ret;

         for (uint8 j = 0; j < num_tables; j++) {
            async_ctxt_init(
               hid, max_async_inflight, &params[i].async_lookup[j]);
         }
         ret = task_thread_create("lookup thread",
                                  test_trunk_lookup_thread,
                                  &params[i],
                                  trunk_get_scratch_size(),
                                  ts,
                                  hid,
                                  &params[i].thread);
         if (!SUCCESS(ret)) {
            return ret;
         }
      }
      for (uint64 i = 0; i < num_lookup_threads; i++) {
         platform_thread_join(params[i].thread);
      }

      total_time = platform_timestamp_elapsed(start_time);

      uint64    num_async_lookups       = 0;
      timestamp sync_lookup_latency_max = 0, async_lookup_latency_max = 0;
      for (uint64 i = 0; i < num_lookup_threads; i++) {
         for (uint8 j = 0; j < num_tables; j++) {
            async_ctxt_deinit(hid, params[i].async_lookup[j]);
            params[i].async_lookup[j] = NULL;
         }
         num_async_lookups += params[i].lookup_stats[ASYNC_LU].num_found
                              + params[i].lookup_stats[ASYNC_LU].num_not_found;
         if (params[i].lookup_stats[SYNC_LU].latency_max
             > sync_lookup_latency_max) {
            sync_lookup_latency_max =
               params[i].lookup_stats[SYNC_LU].latency_max;
         }
         if (params[i].lookup_stats[ASYNC_LU].latency_max
             > async_lookup_latency_max) {
            async_lookup_latency_max =
               params[i].lookup_stats[ASYNC_LU].latency_max;
         }
         if (!SUCCESS(params[i].rc)) {
            rc = params[i].rc;
            goto destroy_splinter;
         }
      }

      rc = STATUS_OK;

      platform_log("\nper-splinter per-thread lookup time per tuple %lu ns\n",
                   total_time * num_lookup_threads / total_inserts);
      platform_log("splinter total lookup rate: %lu lookups/second\n",
                   SEC_TO_NSEC(total_inserts) / total_time);
      platform_log("%lu%% lookups were async\n",
                   num_async_lookups * 100 / total_inserts);
      platform_log("max lookup latency ns (sync=%lu, async=%lu)\n",
                   sync_lookup_latency_max,
                   async_lookup_latency_max);
      for (uint8 spl_idx = 0; spl_idx < num_tables; spl_idx++) {
         trunk_handle *spl = spl_tables[spl_idx];
         cache_assert_free(spl->cc);
         trunk_print_lookup_stats(spl);
         cache_print_stats(spl->cc);
         cache_reset_stats(spl->cc);
      }
   }

   uint64 total_ranges = 0;

   for (uint8 i = 0; i < num_tables; i++) {
      per_table_ranges[i] =
         ROUNDUP(per_table_inserts[i] / 128, TEST_RANGE_GRANULARITY);
      total_ranges += per_table_ranges[i];
   }

   for (uint64 i = 0; i < num_threads; i++) {
      params[i].total_ops      = per_table_ranges;
      params[i].op_granularity = TEST_RANGE_GRANULARITY;
      params[i].range_min      = 1;
      params[i].range_max      = 100;
   }

   ZERO_CONTENTS_N(curr_op, num_tables);
   if (num_range_threads != 0) {
      start_time = platform_get_timestamp();

      for (uint64 i = 0; i < num_range_threads; i++) {
         platform_status ret;
         ret = task_thread_create("range thread",
                                  test_trunk_range_thread,
                                  &params[i],
                                  trunk_get_scratch_size(),
                                  ts,
                                  hid,
                                  &params[i].thread);
         if (!SUCCESS(ret)) {
            return ret;
         }
      }
      for (uint64 i = 0; i < num_range_threads; i++) {
         platform_thread_join(params[i].thread);
      }

      total_time = platform_timestamp_elapsed(start_time);

      for (uint64 i = 0; i < num_range_threads; i++) {
         if (!SUCCESS(params[i].rc)) {
            rc = params[i].rc;
            goto destroy_splinter;
         }
      }

      rc = STATUS_OK;

      platform_log("\nper-splinter per-thread range time per tuple %lu ns\n",
                   total_time * num_range_threads / total_ranges);
      platform_log("splinter total range rate: %lu ops/second\n",
                   SEC_TO_NSEC(total_ranges) / total_time);
      for (uint8 spl_idx = 0; spl_idx < num_tables; spl_idx++) {
         trunk_handle *spl = spl_tables[spl_idx];
         cache_assert_free(spl->cc);
         trunk_print_lookup_stats(spl);
         cache_print_stats(spl->cc);
         cache_reset_stats(spl->cc);
      }

      ZERO_CONTENTS_N(curr_op, num_tables);
      total_ranges = 0;
      for (uint8 i = 0; i < num_tables; i++) {
         per_table_ranges[i] =
            ROUNDUP(per_table_ranges[i] / 4, TEST_RANGE_GRANULARITY);
         total_ranges += per_table_ranges[i];
      }
      for (uint64 i = 0; i < num_range_threads; i++) {
         params[i].total_ops      = per_table_ranges;
         params[i].op_granularity = TEST_RANGE_GRANULARITY;
         params[i].range_min      = 512;
         params[i].range_max      = 1024;
      }

      start_time = platform_get_timestamp();

      for (uint64 i = 0; i < num_range_threads; i++) {
         platform_status ret;
         ret = task_thread_create("range thread",
                                  test_trunk_range_thread,
                                  &params[i],
                                  trunk_get_scratch_size(),
                                  ts,
                                  hid,
                                  &params[i].thread);
         if (!SUCCESS(ret)) {
            return ret;
         }
      }
      for (uint64 i = 0; i < num_range_threads; i++)
         platform_thread_join(params[i].thread);

      total_time = platform_timestamp_elapsed(start_time);

      for (uint64 i = 0; i < num_range_threads; i++) {
         if (!SUCCESS(params[i].rc)) {
            rc = params[i].rc;
            goto destroy_splinter;
         }
      }

      rc = STATUS_OK;

      platform_log("\nper-splinter per-thread range time per tuple %lu ns\n",
                   total_time * num_range_threads / total_ranges);
      platform_log("splinter total range rate: %lu ops/second\n",
                   SEC_TO_NSEC(total_ranges) / total_time);
      for (uint8 spl_idx = 0; spl_idx < num_tables; spl_idx++) {
         trunk_handle *spl = spl_tables[spl_idx];
         cache_assert_free(spl->cc);
         trunk_print_lookup_stats(spl);
         cache_print_stats(spl->cc);
         cache_reset_stats(spl->cc);
      }

      ZERO_CONTENTS_N(curr_op, num_tables);
      total_ranges = 0;
      for (uint8 i = 0; i < num_tables; i++) {
         per_table_ranges[i] =
            ROUNDUP(per_table_ranges[i] / 4, TEST_RANGE_GRANULARITY);
         total_ranges += per_table_ranges[i];
      }
      for (uint64 i = 0; i < num_range_threads; i++) {
         params[i].total_ops      = per_table_ranges;
         params[i].op_granularity = TEST_RANGE_GRANULARITY;
         params[i].range_min      = 131072 - 16384;
         params[i].range_max      = 131072;
      }

      start_time = platform_get_timestamp();

      for (uint64 i = 0; i < num_range_threads; i++) {
         platform_status ret;
         ret = task_thread_create("range thread",
                                  test_trunk_range_thread,
                                  &params[i],
                                  trunk_get_scratch_size(),
                                  ts,
                                  hid,
                                  &params[i].thread);
         if (!SUCCESS(ret)) {
            return ret;
         }
      }
      for (uint64 i = 0; i < num_range_threads; i++)
         platform_thread_join(params[i].thread);

      total_time = platform_timestamp_elapsed(start_time);

      for (uint64 i = 0; i < num_range_threads; i++) {
         if (!SUCCESS(params[i].rc)) {
            rc = params[i].rc;
            goto destroy_splinter;
         }
      }

      rc = STATUS_OK;

      platform_log("\nper-splinter per-thread range time per tuple %lu ns\n",
                   total_time * num_range_threads / total_ranges);
      platform_log("splinter total range rate: %lu ops/second\n",
                   SEC_TO_NSEC(total_ranges) / total_time);
      for (uint8 spl_idx = 0; spl_idx < num_tables; spl_idx++) {
         trunk_handle *spl = spl_tables[spl_idx];
         cache_assert_free(spl->cc);
         trunk_print_lookup_stats(spl);
         cache_print_stats(spl->cc);
         cache_reset_stats(spl->cc);
      }
   }

destroy_splinter:
   test_trunk_destroy_tables(spl_tables, hid, num_tables);
   platform_log("After destroy:\n");
   for (uint8 idx = 0; idx < num_caches; idx++) {
      cache_print_stats(cc[idx]);
   }
   platform_free(hid, params);
   platform_free(hid, curr_op);
   platform_free(hid, per_table_ranges);
   platform_free(hid, per_table_inserts);
   return rc;
}
platform_status
test_splinter_parallel_perf(trunk_config    *cfg,
                            test_config     *test_cfg,
                            allocator       *al,
                            cache           *cc[],
                            uint64           seed,
                            const uint64     num_threads,
                            const uint64     num_inserts_per_thread,
                            const uint64     num_lookups_per_thread,
                            uint32           max_async_inflight,
                            uint8            lookup_positive_pct,
                            task_system     *ts,
                            platform_heap_id hid,
                            uint8            num_tables,
                            uint8            num_caches)
{
   platform_log("splinter_test: splinter performance test started with %d\
                tables\n",
                num_tables);
   trunk_handle  **spl_tables;
   platform_status rc;

   platform_assert(num_inserts_per_thread <= num_lookups_per_thread);

   rc = test_trunk_create_tables(
      &spl_tables, cfg, al, cc, ts, hid, num_tables, num_caches);
   if (!SUCCESS(rc)) {
      platform_error_log("Failed to create splinter table(s): %s\n",
                         platform_status_to_string(rc));
      return rc;
   }

   uint64  tuple_size, num_inserts;
   uint64 *per_table_inserts =
      TYPED_ARRAY_MALLOC(hid, per_table_inserts, num_tables);
   uint64 *curr_insert_op = TYPED_ARRAY_ZALLOC(hid, curr_insert_op, num_tables);
   uint64  total_inserts  = 0;

   for (uint8 i = 0; i < num_tables; i++) {
      tuple_size = cfg[i].data_cfg->key_size
                   + generator_average_message_size(test_cfg->gen);
      num_inserts = test_cfg[i].tree_size / tuple_size;
      per_table_inserts[i] = ROUNDUP(num_inserts, TEST_INSERT_GRANULARITY);
      total_inserts += per_table_inserts[i];
   }

   test_splinter_thread_params *params =
      TYPED_ARRAY_ZALLOC(hid, params, num_threads);
   for (uint64 i = 0; i < num_threads; i++) {
      params[i].spl                           = spl_tables;
      params[i].test_cfg                      = test_cfg;
      params[i].total_ops                     = per_table_inserts;
      params[i].op_granularity                = TEST_INSERT_GRANULARITY;
      params[i].thread_number                 = i;
      params[i].num_tables                    = num_tables;
      params[i].ts                            = ts;
      params[i].curr_op                       = curr_insert_op;
      params[i].num_ops_per_thread[OP_INSERT] = num_inserts_per_thread;
      params[i].num_ops_per_thread[OP_LOOKUP] = num_lookups_per_thread;
      params[i].lookup_positive_pct           = lookup_positive_pct;
      params[i].seed                          = seed + i; // unique seed
   }

   uint64 start_time = platform_get_timestamp();

   for (uint64 i = 0; i < num_threads; i++) {
      platform_status ret;

      for (uint8 j = 0; j < num_tables; j++) {
         async_ctxt_init(hid, max_async_inflight, &params[i].async_lookup[j]);
      }
      ret = task_thread_create("insert/lookup thread",
                               test_trunk_insert_lookup_thread,
                               &params[i],
                               trunk_get_scratch_size(),
                               ts,
                               hid,
                               &params[i].thread);
      if (!SUCCESS(ret)) {
         return ret;
      }
   }

   for (uint64 i = 0; i < num_threads; i++) {
      platform_thread_join(params[i].thread);
   }

   uint64    total_time                = platform_timestamp_elapsed(start_time);
   timestamp insert_latency_max        = 0;
   uint64    total_sync_lookups_found  = 0;
   uint64    total_async_lookups_found = 0;
   uint64    total_sync_lookups_not_found  = 0;
   uint64    total_async_lookups_not_found = 0;
   timestamp sync_lookup_latency_max = 0, async_lookup_latency_max = 0;
   uint64    total_insert_duration = 0;

   for (uint64 i = 0; i < num_threads; i++) {
      for (uint8 j = 0; j < num_tables; j++) {
         async_ctxt_deinit(hid, params[i].async_lookup[j]);
         params[i].async_lookup[j] = NULL;
      }
      if (params[i].insert_stats.latency_max > insert_latency_max) {
         insert_latency_max = params[i].insert_stats.latency_max;
      }
      if (params[i].lookup_stats[SYNC_LU].latency_max > sync_lookup_latency_max)
      {
         sync_lookup_latency_max = params[i].lookup_stats[SYNC_LU].latency_max;
      }
      if (params[i].lookup_stats[ASYNC_LU].latency_max
          > async_lookup_latency_max) {
         async_lookup_latency_max =
            params[i].lookup_stats[ASYNC_LU].latency_max;
      }
      if (!SUCCESS(params[i].rc)) {
         rc = params[i].rc;
         goto destroy_splinter;
      }

      total_sync_lookups_found += params[i].lookup_stats[SYNC_LU].num_found;
      total_sync_lookups_not_found +=
         params[i].lookup_stats[SYNC_LU].num_not_found;
      total_async_lookups_found += params[i].lookup_stats[ASYNC_LU].num_found;
      total_async_lookups_not_found +=
         params[i].lookup_stats[ASYNC_LU].num_not_found;
      total_insert_duration += params[i].insert_stats.duration;
   }

   if (num_threads > 0) {
      platform_log("\nper-splinter per-thread insert time per tuple %lu ns\n",
                   total_time * num_threads / total_inserts);
      platform_log("splinter total insertion rate: %lu insertions/second\n",
                   SEC_TO_NSEC(total_inserts) / total_time);
      platform_log("splinter pure insertion rate: %lu insertions/second\n",
                   SEC_TO_NSEC(total_inserts) / total_insert_duration
                      * num_threads);
      platform_log("splinter max insert latency: %lu msec\n",
                   NSEC_TO_MSEC(insert_latency_max));
   }

   for (uint8 spl_idx = 0; spl_idx < num_tables; spl_idx++) {
      trunk_handle *spl = spl_tables[spl_idx];
      trunk_print_insertion_stats(spl);
   }

   if (num_threads > 0) {
      uint64 num_async_lookups =
         total_async_lookups_found + total_async_lookups_not_found;
      uint64 total_lookups = total_sync_lookups_found
                             + total_sync_lookups_not_found + num_async_lookups;
      platform_log("\nper-splinter per-thread lookup time per tuple %lu ns\n",
                   total_time * num_threads / total_lookups);
      platform_log("splinter total lookup rate: %lu lookups/second\n",
                   SEC_TO_NSEC(total_lookups) / total_time);
      platform_log("splinter total lookup found: (sync=%lu, async=%lu)\n",
                   total_sync_lookups_found,
                   total_async_lookups_found);
      platform_log("splinter total lookup not found: (sync=%lu, async=%lu)\n",
                   total_sync_lookups_not_found,
                   total_async_lookups_not_found);
      platform_log("%lu%% lookups were async\n",
                   num_async_lookups * 100 / total_lookups);
      platform_log("max lookup latency ns (sync=%lu, async=%lu)\n",
                   sync_lookup_latency_max,
                   async_lookup_latency_max);
      for (uint8 spl_idx = 0; spl_idx < num_tables; spl_idx++) {
         trunk_handle *spl = spl_tables[spl_idx];
         trunk_print_lookup_stats(spl);
         cache_print_stats(spl->cc);
         cache_reset_stats(spl->cc);
      }
   }

destroy_splinter:
   test_trunk_destroy_tables(spl_tables, hid, num_tables);
   platform_log("After destroy:\n");
   for (uint8 idx = 0; idx < num_caches; idx++) {
      cache_print_stats(cc[idx]);
   }
   platform_free(hid, params);
   platform_free(hid, curr_insert_op);
   platform_free(hid, per_table_inserts);
   return rc;
}

platform_status
test_splinter_delete(trunk_config    *cfg,
                     test_config     *test_cfg,
                     allocator       *al,
                     cache           *cc[],
                     uint64           num_insert_threads,
                     uint64           num_lookup_threads,
                     uint32           max_async_inflight,
                     task_system     *ts,
                     platform_heap_id hid,
                     uint8            num_tables,
                     uint8            num_caches,
                     uint64           insert_rate)
{
   platform_log("splinter_test: splinter deletion test started with %d\
                tables\n",
                num_tables);
   trunk_handle  **spl_tables;
   platform_status rc;

   rc = test_trunk_create_tables(
      &spl_tables, cfg, al, cc, ts, hid, num_tables, num_caches);
   if (!SUCCESS(rc)) {
      platform_error_log("Failed to initialize splinter table(s): %s\n",
                         platform_status_to_string(rc));
      return rc;
   }

   uint64  tuple_size, num_inserts;
   uint64 *per_table_inserts =
      TYPED_ARRAY_MALLOC(hid, per_table_inserts, num_tables);
   uint64 *curr_op       = TYPED_ARRAY_ZALLOC(hid, curr_op, num_tables);
   uint64  total_inserts = 0;

   for (uint8 i = 0; i < num_tables; i++) {
      tuple_size = cfg[i].data_cfg->key_size
                   + generator_average_message_size(test_cfg->gen);
      num_inserts = test_cfg[i].tree_size / tuple_size;
      per_table_inserts[i] = ROUNDUP(num_inserts, TEST_INSERT_GRANULARITY);
      total_inserts += per_table_inserts[i];
   }
   uint64 num_threads = num_insert_threads;

   if (num_lookup_threads > num_threads) {
      num_threads = num_lookup_threads;
   }
   test_splinter_thread_params *params =
      TYPED_ARRAY_MALLOC(hid, params, num_threads);
   platform_assert(params);

   ZERO_CONTENTS_N(params, num_threads);
   for (uint64 i = 0; i < num_threads; i++) {
      params[i].spl            = spl_tables;
      params[i].test_cfg       = test_cfg;
      params[i].total_ops      = per_table_inserts;
      params[i].curr_op        = curr_op;
      params[i].op_granularity = TEST_INSERT_GRANULARITY;
      params[i].thread_number  = i;
      params[i].num_tables     = num_tables;
      params[i].ts             = ts;
      params[i].insert_rate    = insert_rate / num_insert_threads;
   }

   uint64 total_time, start_time = platform_get_timestamp();

   // Insert: round 1
   for (uint64 i = 0; i < num_insert_threads; i++) {
      platform_status ret;
      ret = task_thread_create("insert thread",
                               test_trunk_insert_thread,
                               &params[i],
                               trunk_get_scratch_size(),
                               ts,
                               hid,
                               &params[i].thread);
      if (!SUCCESS(ret)) {
         return ret;
      }
   }
   for (uint64 i = 0; i < num_insert_threads; i++) {
      platform_thread_join(params[i].thread);
   }

   total_time = platform_timestamp_elapsed(start_time);
   platform_log("\nper-splinter per-thread insert time per tuple %lu ns\n",
                total_time * num_insert_threads / total_inserts);
   platform_log("splinter total insertion rate: %lu insertions/second\n",
                SEC_TO_NSEC(total_inserts) / total_time);
   platform_log("After inserts:\n");
   for (uint8 spl_idx = 0; spl_idx < num_tables; spl_idx++) {
      trunk_handle *spl = spl_tables[spl_idx];
      trunk_print_insertion_stats(spl);
      cache_print_stats(spl->cc);
   }

   for (uint64 i = 0; i < num_insert_threads; i++) {
      if (!SUCCESS(params[i].rc)) {
         rc = params[i].rc;
         goto destroy_splinter;
      }
   }

   rc = STATUS_OK;

   // Deletes
   message_generate_set_message_type(test_cfg->gen, MESSAGE_TYPE_DELETE);
   ZERO_CONTENTS_N(curr_op, num_tables);
   start_time = platform_get_timestamp();
   for (uint64 i = 0; i < num_insert_threads; i++) {
      platform_status ret;
      ret = task_thread_create("delete thread",
                               test_trunk_insert_thread,
                               &params[i],
                               trunk_get_scratch_size(),
                               ts,
                               hid,
                               &params[i].thread);
      if (!SUCCESS(ret)) {
         return ret;
      }
   }
   for (uint64 i = 0; i < num_insert_threads; i++)
      platform_thread_join(params[i].thread);

   total_time = platform_timestamp_elapsed(start_time);
   platform_log("\nper-splinter per-thread delete time per tuple %lu ns\n",
                total_time * num_insert_threads / total_inserts);
   platform_log("splinter total deletion rate: %lu insertions/second\n",
                SEC_TO_NSEC(total_inserts) / total_time);
   platform_log("After deletes:\n");
   for (uint8 spl_idx = 0; spl_idx < num_tables; spl_idx++) {
      trunk_handle *spl = spl_tables[spl_idx];
      trunk_print_insertion_stats(spl);
      cache_print_stats(spl->cc);
   }

   for (uint8 spl_idx = 0; spl_idx < num_tables; spl_idx++) {
      trunk_handle *spl = spl_tables[spl_idx];
      trunk_force_flush(spl);
      platform_log("After flushing table %d:\n", spl_idx);
      trunk_print_insertion_stats(spl);
      cache_print_stats(spl->cc);
   }

   for (uint64 i = 0; i < num_insert_threads; i++) {
      if (!SUCCESS(params[i].rc)) {
         rc = params[i].rc;
         goto destroy_splinter;
      }
   }

   rc = STATUS_OK;

   // Lookups
   for (uint64 i = 0; i < num_threads; i++) {
      params[i].expected_found = FALSE;
   }
   ZERO_CONTENTS_N(curr_op, num_tables);
   start_time = platform_get_timestamp();

   for (uint64 i = 0; i < num_lookup_threads; i++) {
      for (uint8 j = 0; j < num_tables; j++) {
         async_ctxt_init(hid, max_async_inflight, &params[i].async_lookup[j]);
      }
      rc = task_thread_create("lookup thread",
                              test_trunk_lookup_thread,
                              &params[i],
                              trunk_get_scratch_size(),
                              ts,
                              hid,
                              &params[i].thread);
      if (!SUCCESS(rc)) {
         for (uint64 j = 0; j < i; j++) {
            platform_thread_join(params[i].thread);
         }
         goto destroy_splinter;
      }
   }
   for (uint64 i = 0; i < num_lookup_threads; i++) {
      platform_thread_join(params[i].thread);
   }

   total_time = platform_timestamp_elapsed(start_time);

   uint64 num_async_lookups = 0;
   for (uint64 i = 0; i < num_lookup_threads; i++) {
      for (uint8 j = 0; j < num_tables; j++) {
         async_ctxt_deinit(hid, params[i].async_lookup[j]);
         params[i].async_lookup[j] = NULL;
      }
      num_async_lookups += params[i].lookup_stats[ASYNC_LU].num_found
                           + params[i].lookup_stats[ASYNC_LU].num_not_found;
      if (!SUCCESS(params[i].rc)) {
         // XXX cleanup properly
         rc = params[i].rc;
         goto destroy_splinter;
      }
   }

   rc = STATUS_OK;

   platform_log("\nper-splinter per-thread lookup time per tuple %lu ns\n",
                total_time * num_lookup_threads / total_inserts);
   platform_log("splinter total lookup rate: %lu lookups/second\n",
                SEC_TO_NSEC(total_inserts) / total_time);
   platform_log("%lu%% lookups were async\n",
                num_async_lookups * 100 / total_inserts);
   for (uint8 spl_idx = 0; spl_idx < num_tables; spl_idx++) {
      trunk_handle *spl = spl_tables[spl_idx];
      trunk_print_lookup_stats(spl);
      cache_print_stats(spl->cc);
   }

destroy_splinter:
   test_trunk_destroy_tables(spl_tables, hid, num_tables);
   platform_log("After destroy:\n");
   for (uint8 idx = 0; idx < num_caches; idx++) {
      cache_print_stats(cc[idx]);
   }
   platform_free(hid, params);
   platform_free(hid, curr_op);
   platform_free(hid, per_table_inserts);
   return rc;
}

static void
usage(const char *argv0)
{
   platform_error_log(
      "Usage:\n"
      "\t%s --perf --max-async-inflight [num] --num-insert-threads [num]\n"
      "\t   --num-lookup-threads [num] --num-range-lookup-threads [num]\n"
      "\t%s --delete --max-async-inflight [num] --num-insert-threads [num]\n"
      "\t   --num-lookup-threads [num] --num-range-lookup-threads [num]\n"
      "\t%s --seq-perf --max-async-inflight [num] --num-insert-threads [num]\n"
      "\t   --num-lookup-threads [num] --num-range-lookup-threads [num]\n"
      "\t%s --semiseq-perf --max-async-inflight [num] --num-insert-threads "
      "[num]\n"
      "\t   --num-lookup-threads [num] --num-range-lookup-threads [num]\n"
      "\t%s --functionality NUM_INSERTS CORRECTNESS_CHECK_FREQUENCY\n"
      "\t   --max-async-inflight [num]\n"
      "\t%s --num-tables (number of tables to use for test)\n"
      "\t%s --cache-per-table\n"
      "\t%s --parallel-perf --max-async-inflight [num] --num-pthreads [num] "
      "--lookup-positive-percent [num] --seed [num]\n"
      "\t%s --num-bg-threads (number of background threads)\n"
      "\t%s --insert-rate (inserts_done_by_all_threads in a second)\n",
      argv0,
      argv0,
      argv0,
      argv0,
      argv0,
      argv0,
      argv0,
      argv0,
      argv0,
      argv0);
   platform_error_log("\nNOTE: splinter_basic basic has been refactored"
                      " to run as a stand-alone unit-test.\n");
   test_config_usage();
   config_usage();
}

static int
splinter_test_parse_perf_args(char ***argv,
                              int    *argc,
                              uint32 *max_async_inflight,
                              uint32 *num_insert_threads,
                              uint32 *num_lookup_threads,
                              uint32 *num_range_lookup_threads,
                              uint32 *num_pthreads,
                              uint8  *lookup_positive_pct)
{
   if (*argc > 1
       && strncmp(
             (*argv)[0], "--max-async-inflight", sizeof("--max-async-inflight"))
             == 0)
   {
      if (!try_string_to_uint32((*argv)[1], max_async_inflight)) {
         return -1;
      }
      if (*max_async_inflight > TEST_MAX_ASYNC_INFLIGHT) {
         return -1;
      }
      *argc -= 2;
      *argv += 2;
   }
   if (*argc > 1
       && strncmp(
             (*argv)[0], "--num-insert-threads", sizeof("--num-insert-threads"))
             == 0)
   {
      if (!try_string_to_uint32((*argv)[1], num_insert_threads)) {
         return -1;
      }
      *argc -= 2;
      *argv += 2;
   }
   if (*argc > 1
       && strncmp(
             (*argv)[0], "--num-lookup-threads", sizeof("--num-lookup-threads"))
             == 0)
   {
      if (!try_string_to_uint32((*argv)[1], num_lookup_threads)) {
         return -1;
      }
      *argc -= 2;
      *argv += 2;
   }
   if (*argc > 1
       && strncmp((*argv)[0],
                  "--num-range-lookup-threads",
                  sizeof("--num-range-lookup-threads"))
             == 0)
   {
      if (!try_string_to_uint32((*argv)[1], num_range_lookup_threads)) {
         return -1;
      }
      *argc -= 2;
      *argv += 2;
   }
   if (*argc > 1
       && strncmp((*argv)[0], "--num-pthreads", sizeof("--num-pthreads")) == 0)
   {
      if (!try_string_to_uint32((*argv)[1], num_pthreads)) {
         return -1;
      }
      *argc -= 2;
      *argv += 2;
   }
   if (*argc > 1
       && strncmp((*argv)[0],
                  "--lookup-positive-percent",
                  sizeof("--lookup-positive-percent"))
             == 0)
   {
      if (!try_string_to_uint8((*argv)[1], lookup_positive_pct)) {
         return -1;
      }
      *argc -= 2;
      *argv += 2;
   }

   return 0;
}

int
splinter_test(int argc, char *argv[])
{
   io_config           io_cfg;
   rc_allocator_config al_cfg;
   shard_log_config    log_cfg;
   int                 config_argc;
   char              **config_argv;
   test_type           test;
   platform_status     rc;
   uint64              seed = 0;
   uint64              test_ops;
   uint64              correctness_check_frequency;
   // Max async IOs inflight per-thread
   uint32 num_insert_threads, num_lookup_threads;
   uint32 num_range_lookup_threads, max_async_inflight;
   uint32 num_pthreads    = 0;
   uint8  num_tables      = 1;
   bool   cache_per_table = FALSE;
   // no bg threads by default.
   uint8                  num_bg_threads[NUM_TASK_TYPES] = {0};
   uint64                 insert_rate = 0; // no rate throttling by default.
   task_system           *ts;
   uint8                  lookup_positive_pct = 0;
   test_message_generator gen;

   // Defaults
   num_insert_threads = num_lookup_threads = num_range_lookup_threads = 1;
   max_async_inflight                                                 = 64;
   /*
    * 1. Parse splinter_test options, see usage()
    */
   if (argc > 1 && strncmp(argv[1], "--perf", sizeof("--perf")) == 0) {
      test                     = perf;
      config_argc              = argc - 2;
      config_argv              = argv + 2;
      num_insert_threads       = 14;
      num_lookup_threads       = 20;
      num_range_lookup_threads = 10;
   } else if (argc > 1 && strncmp(argv[1], "--delete", sizeof("--delete")) == 0)
   {
      test               = delete;
      config_argc        = argc - 2;
      config_argv        = argv + 2;
      num_insert_threads = 14;
   } else if (argc > 1
              && strncmp(argv[1], "--seq-perf", sizeof("--seq-perf")) == 0)
   {
      test        = seq_perf;
      config_argc = argc - 2;
      config_argv = argv + 2;
   } else if (argc > 1
              && strncmp(argv[1], "--semiseq-perf", sizeof("--semiseq-perf"))
                    == 0)
   {
      test        = semiseq_perf;
      config_argc = argc - 2;
      config_argv = argv + 2;
   } else if (argc > 1
              && strncmp(argv[1], "--parallel-perf", sizeof("--parallel-perf"))
                    == 0)
   {
      test                = parallel_perf;
      config_argc         = argc - 2;
      config_argv         = argv + 2;
      num_pthreads        = 10;
      lookup_positive_pct = 50;
   } else if (argc > 1
              && strncmp(argv[1], "--functionality", sizeof("--functionality"))
                    == 0)
   {
      if (argc < 4) {
         usage(argv[0]);
         return -1;
      }
      test = functionality;
      if (0 || !try_string_to_uint64(argv[2], &test_ops)
          || !try_string_to_uint64(argv[3], &correctness_check_frequency))
      {
         usage(argv[0]);
         return -1;
      }
      config_argc = argc - 4;
      config_argv = argv + 4;
   } else if (argc > 1
              && strncmp(argv[1], "--periodic", sizeof("--periodic")) == 0)
   {
      test                     = periodic;
      config_argc              = argc - 2;
      config_argv              = argv + 2;
      num_insert_threads       = 14;
      num_lookup_threads       = 0;
      num_range_lookup_threads = 0;
   } else {
      test        = basic;
      config_argc = argc - 1;
      config_argv = argv + 1;
   }
   if (config_argc > 0
       && strncmp(config_argv[0], "--num-tables", sizeof("--num-tables")) == 0)
   {
      if (config_argc < 2) {
         usage(argv[0]);
         return -1;
      }
      if (!try_string_to_uint8(config_argv[1], &num_tables)) {
         usage(argv[0]);
         return -1;
      }
      config_argc -= 2;
      config_argv += 2;
   }
   if (config_argc > 0
       && strncmp(
             config_argv[0], "--cache-per-table", sizeof("--cache-per-table"))
             == 0)
   {
      cache_per_table = TRUE;
      config_argc -= 1;
      config_argv += 1;
   }
   if (config_argc > 0
       && strncmp(
             config_argv[0], "--num-bg-threads", sizeof("--num-bg-threads"))
             == 0)
   {
      if (!try_string_to_uint8(config_argv[1],
                               &num_bg_threads[TASK_TYPE_NORMAL])) {
         usage(argv[0]);
         return -1;
      }
      config_argc -= 2;
      config_argv += 2;
   }
   if (config_argc > 0
       && strncmp(config_argv[0],
                  "--num-memtable-bg-threads",
                  sizeof("--num-bg-threads"))
             == 0)
   {
      if (!try_string_to_uint8(config_argv[1],
                               &num_bg_threads[TASK_TYPE_MEMTABLE])) {
         usage(argv[0]);
         return -1;
      }
      config_argc -= 2;
      config_argv += 2;
   }
   if (splinter_test_parse_perf_args(&config_argv,
                                     &config_argc,
                                     &max_async_inflight,
                                     &num_insert_threads,
                                     &num_lookup_threads,
                                     &num_range_lookup_threads,
                                     &num_pthreads,
                                     &lookup_positive_pct)
       != 0)
   {
      usage(argv[0]);
      return -1;
   }

   if (config_argc > 0
       && strncmp(config_argv[0], "--insert-rate", sizeof("--insert-rate"))
             == 0)
   {
      if (config_argc < 2) {
         usage(argv[0]);
         return -1;
      }

      if (!try_string_to_uint64(config_argv[1], &insert_rate)) {
         usage(argv[0]);
         return -1;
      }

      config_argc -= 2;
      config_argv += 2;
   }

   /*
    * Allocate 1 GiB for each cache, or 0.5 GiB for each splinter table,
    * whichever is greater.
    * Heap capacity should be within [2 * GiB, UINT32_MAX].
    */
   uint8  num_caches    = cache_per_table ? num_tables : 1;
   uint64 heap_capacity = MAX(1024 * MiB * num_caches, 512 * MiB * num_tables);
   heap_capacity        = MIN(heap_capacity, UINT32_MAX);
   heap_capacity        = MAX(heap_capacity, 2 * GiB);

   // Create a heap for io, allocator, cache and splinter
   platform_heap_handle hh;
   platform_heap_id     hid;
   rc =
      platform_heap_create(platform_get_module_id(), heap_capacity, &hh, &hid);
   platform_assert_status_ok(rc);

   /*
    * 2. Parse test_config options, see test_config_usage()
    */
   test_config *test_cfg = TYPED_ARRAY_MALLOC(hid, test_cfg, num_tables);
   for (uint8 i = 0; i < num_tables; i++) {
      test_config_set_defaults(test, &test_cfg[i]);
      test_cfg[i].gen = &gen;
   }
   rc = test_config_parse(test_cfg, num_tables, &config_argc, &config_argv);
   if (!SUCCESS(rc)) {
      platform_error_log("splinter_test: failed to parse config: %s\n",
                         platform_status_to_string(rc));
      usage(argv[0]);
      goto heap_destroy;
   }

   /*
    * 3. Parse trunk_config options, see config_usage()
    */
   trunk_config *splinter_cfg =
      TYPED_ARRAY_MALLOC(hid, splinter_cfg, num_tables);
   data_config       *data_cfg;
   clockcache_config *cache_cfg =
      TYPED_ARRAY_MALLOC(hid, cache_cfg, num_tables);
   test_exec_config test_exec_cfg;
   ZERO_STRUCT(test_exec_cfg);

   rc = test_parse_args_n(splinter_cfg,
                          &data_cfg,
                          &io_cfg,
                          &al_cfg,
                          cache_cfg,
                          &log_cfg,
<<<<<<< HEAD
                          &seed,
                          &gen,
=======
                          &test_exec_cfg,
>>>>>>> a2768f5d
                          num_tables,
                          config_argc,
                          config_argv);
   // if there are multiple cache capacity, cache_per_table needs to be TRUE
   bool multi_cap = FALSE;
   for (uint8 i = 0; i < num_tables; i++) {
      if (cache_cfg[i].capacity != cache_cfg[0].capacity) {
         multi_cap = TRUE;
         break;
      }
   }
   if (multi_cap && !cache_per_table) {
      platform_error_log("Multiple cache-capacity set but cache-per-table is "
                         "not set\n");
      rc = STATUS_BAD_PARAM;
   }
   if (!SUCCESS(rc)) {
      platform_error_log("splinter_test: failed to parse config: %s\n",
                         platform_status_to_string(rc));
      usage(argv[0]);
      goto cfg_free;
   }

   seed = test_exec_cfg.seed;

   // Max active threads
   uint32 total_threads = num_lookup_threads;
   if (total_threads < num_insert_threads) {
      total_threads = num_insert_threads;
   }
   if (total_threads < num_pthreads) {
      total_threads = num_pthreads;
   }
   if (num_bg_threads[TASK_TYPE_NORMAL] != 0
       && num_bg_threads[TASK_TYPE_MEMTABLE] == 0)
   {
      num_bg_threads[TASK_TYPE_MEMTABLE] = num_tables;
   }
   for (task_type type = 0; type != NUM_TASK_TYPES; type++) {
      total_threads += num_bg_threads[type];
   }
   // Check if IO subsystem has enough reqs for max async IOs inflight
   if (io_cfg.async_queue_size < total_threads * max_async_inflight) {
      io_cfg.async_queue_size = ROUNDUP(total_threads * max_async_inflight, 32);
      platform_log("Bumped up IO queue size to %lu\n", io_cfg.async_queue_size);
   }
   if (io_cfg.kernel_queue_size < total_threads * max_async_inflight) {
      io_cfg.kernel_queue_size =
         ROUNDUP(total_threads * max_async_inflight, 32);
      platform_log("Bumped up IO queue size to %lu\n",
                   io_cfg.kernel_queue_size);
   }

   platform_io_handle *io = TYPED_MALLOC(hid, io);
   platform_assert(io != NULL);
   rc = io_handle_init(io, &io_cfg, hh, hid);
   if (!SUCCESS(rc)) {
      goto io_free;
   }

   bool use_bg_threads = num_bg_threads[TASK_TYPE_NORMAL] != 0;

   rc = test_init_task_system(
      hid, io, &ts, splinter_cfg->use_stats, use_bg_threads, num_bg_threads);
   if (!SUCCESS(rc)) {
      platform_error_log("Failed to init splinter state: %s\n",
                         platform_status_to_string(rc));
      goto handle_deinit;
   }

   rc_allocator al;
   rc_allocator_init(
      &al, &al_cfg, (io_handle *)io, hh, hid, platform_get_module_id());

   platform_error_log("Running splinter_test with %d caches\n", num_caches);
   clockcache *cc = TYPED_ARRAY_MALLOC(hid, cc, num_caches);
   platform_assert(cc != NULL);
   for (uint8 idx = 0; idx < num_caches; idx++) {
      rc = clockcache_init(&cc[idx],
                           &cache_cfg[idx],
                           (io_handle *)io,
                           (allocator *)&al,
                           "test",
                           ts,
                           hh,
                           hid,
                           platform_get_module_id());
      platform_assert_status_ok(rc);
   }
   allocator *alp = (allocator *)&al;

   // Allocate an array of cache pointers to pass around.
   cache **caches = TYPED_ARRAY_MALLOC(hid, caches, num_caches);
   platform_assert(caches != NULL);
   for (uint8 i = 0; i < num_caches; i++) {
      caches[i] = (cache *)&cc[i];
   }

   switch (test) {
      case perf:
         rc = test_splinter_perf(splinter_cfg,
                                 test_cfg,
                                 alp,
                                 caches,
                                 num_insert_threads,
                                 num_lookup_threads,
                                 num_range_lookup_threads,
                                 max_async_inflight,
                                 ts,
                                 hid,
                                 num_tables,
                                 num_caches,
                                 insert_rate);
         platform_assert(SUCCESS(rc));
         break;
      case delete:
         rc = test_splinter_delete(splinter_cfg,
                                   test_cfg,
                                   alp,
                                   caches,
                                   num_insert_threads,
                                   num_lookup_threads,
                                   max_async_inflight,
                                   ts,
                                   hid,
                                   num_tables,
                                   num_caches,
                                   insert_rate);
         platform_assert(SUCCESS(rc));
         break;
      case seq_perf:
         rc = test_splinter_perf(splinter_cfg,
                                 test_cfg,
                                 alp,
                                 caches,
                                 num_insert_threads,
                                 num_lookup_threads,
                                 num_range_lookup_threads,
                                 max_async_inflight,
                                 ts,
                                 hid,
                                 num_tables,
                                 num_caches,
                                 insert_rate);
         platform_assert(SUCCESS(rc));
         break;
      case semiseq_perf:
         rc = test_splinter_perf(splinter_cfg,
                                 test_cfg,
                                 alp,
                                 caches,
                                 num_insert_threads,
                                 num_lookup_threads,
                                 num_range_lookup_threads,
                                 max_async_inflight,
                                 ts,
                                 hid,
                                 num_tables,
                                 num_caches,
                                 insert_rate);
         platform_assert(SUCCESS(rc));
         break;
      case parallel_perf:
         platform_assert(max_async_inflight == 0 || use_bg_threads);
         rc = test_splinter_parallel_perf(splinter_cfg,
                                          test_cfg,
                                          alp,
                                          caches,
                                          seed,
                                          num_pthreads,
                                          3,
                                          7,
                                          max_async_inflight,
                                          lookup_positive_pct,
                                          ts,
                                          hid,
                                          num_tables,
                                          num_caches);
         platform_assert_status_ok(rc);
         break;
      case periodic:
         rc = test_splinter_periodic(splinter_cfg,
                                     test_cfg,
                                     alp,
                                     caches,
                                     num_insert_threads,
                                     num_lookup_threads,
                                     num_range_lookup_threads,
                                     max_async_inflight,
                                     ts,
                                     hid,
                                     num_tables,
                                     num_caches,
                                     insert_rate);
         platform_assert(SUCCESS(rc));
         break;
      case functionality:
         for (uint8 i = 0; i < num_tables; i++) {
            splinter_cfg[i].data_cfg->key_to_string =
               test_data_config->key_to_string;
         }
         rc = test_functionality(alp,
                                 (io_handle *)io,
                                 caches,
                                 splinter_cfg,
                                 seed,
                                 test_ops,
                                 correctness_check_frequency,
                                 ts,
                                 hh,
                                 hid,
                                 num_tables,
                                 num_caches,
                                 max_async_inflight);
         platform_assert_status_ok(rc);
         break;

      case basic:
         platform_assert(
            FALSE,
            "Error in argument processing."
            "splinter_test:'basic' test case has been refactored to"
            " run as a unit-test.");
         break;

      default:
         platform_assert(0);
   }

   for (uint8 idx = 0; idx < num_caches; idx++) {
      clockcache_deinit(&cc[idx]);
   }
   platform_free(hid, caches);
   platform_free(hid, cc);
   allocator_assert_noleaks(alp);
   rc_allocator_deinit(&al);
   test_deinit_task_system(hid, ts);
handle_deinit:
   io_handle_deinit(io);
io_free:
   platform_free(hid, io);
cfg_free:
   platform_free(hid, cache_cfg);
   platform_free(hid, splinter_cfg);
   platform_free(hid, test_cfg);
heap_destroy:
   platform_heap_destroy(&hh);

   return SUCCESS(rc) ? 0 : -1;
}<|MERGE_RESOLUTION|>--- conflicted
+++ resolved
@@ -2343,12 +2343,8 @@
                           &al_cfg,
                           cache_cfg,
                           &log_cfg,
-<<<<<<< HEAD
-                          &seed,
+                          &test_exec_cfg,
                           &gen,
-=======
-                          &test_exec_cfg,
->>>>>>> a2768f5d
                           num_tables,
                           config_argc,
                           config_argv);
