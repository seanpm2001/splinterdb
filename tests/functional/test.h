--- conflicted
+++ resolved
@@ -277,23 +277,10 @@
  * Not all tests may need these, so this arg is optional, and can be NULL.
  */
 static inline platform_status
-<<<<<<< HEAD
-test_parse_args_n(trunk_config           *splinter_cfg,  // OUT
-                  data_config           **data_cfg,      // OUT
-                  io_config              *io_cfg,        // OUT
-                  allocator_config       *allocator_cfg, // OUT
-                  clockcache_config      *cache_cfg,     // OUT
-                  shard_log_config       *log_cfg,       // OUT
-                  test_exec_config       *test_exec_cfg, // OUT
-                  test_message_generator *gen,           // OUT
-                  uint8                   num_config,    // IN
-                  int                     argc,          // IN
-                  char                   *argv[]         // IN
-=======
 test_parse_args_n(trunk_config           *splinter_cfg,            // OUT
                   data_config           **data_cfg,                // OUT
                   io_config              *io_cfg,                  // OUT
-                  rc_allocator_config    *allocator_cfg,           // OUT
+                  allocator_config    *allocator_cfg,           // OUT
                   clockcache_config      *cache_cfg,               // OUT
                   shard_log_config       *log_cfg,                 // OUT
                   test_exec_config       *test_exec_cfg,           // OUT
@@ -303,7 +290,6 @@
                   uint8                   num_config,              // IN
                   int                     argc,                    // IN
                   char                   *argv[]                   // IN
->>>>>>> 5e8ec1be
 )
 {
    platform_status rc;
