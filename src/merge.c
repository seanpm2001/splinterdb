// Copyright 2018-2021 VMware, Inc.
// SPDX-License-Identifier: Apache-2.0

#include "platform.h"

#include "merge.h"
#include "iterator.h"
#include "util.h"

#include "poison.h"

/* This struct is just used to define type-safe flags. */
struct merge_behavior {
   // struct must have non-zero size or compilers will place all
   // instances of the struct at a single address.
   char dummy;
} merge_raw, merge_intermediate, merge_full;

/* Function declarations and iterator_ops */
void
merge_curr(iterator *itor, key *curr_key, message *data);

bool32
merge_can_prev(iterator *itor);

bool32
merge_can_next(iterator *itor);

platform_status
merge_next(iterator *itor);

platform_status
merge_prev(iterator *itor);

static iterator_ops merge_ops = {
   .curr     = merge_curr,
   .can_prev = merge_can_prev,
   .can_next = merge_can_next,
   .next     = merge_next,
   .prev     = merge_prev,
};

/*
 * bsearch which returns insertion position
 *
 * *(prev|next)_equal is set to TRUE if we compared to previous(next) index and
 * first attempt comparison matched
 **/

/* Comparison function for bsearch of the min ritor array */
static inline int
bsearch_comp(const ordered_iterator *itor_one,
             const ordered_iterator *itor_two,
             const bool32            forwards,
             const data_config      *cfg,
             bool32                 *keys_equal)
{
   int cmp     = data_key_compare(cfg, itor_one->curr_key, itor_two->curr_key);
   cmp         = forwards ? cmp : -cmp;
   *keys_equal = (cmp == 0);
   if (cmp == 0) {
      cmp = itor_two->seq - itor_one->seq;
   }
   // Various optimizations require us not to have duplicate keys in a single
   // iterator so final cmp must not be 0
   debug_assert(cmp != 0);
   return cmp;
}

struct merge_ctxt {
   bool32       forwards;
   data_config *cfg;
};

/* Comparison function for sort of the min ritor array */
static int
merge_comp(const void *one, const void *two, void *ctxt)
{
   struct merge_ctxt      *m_ctxt   = (struct merge_ctxt *)ctxt;
   const ordered_iterator *itor_one = *(ordered_iterator **)one;
   const ordered_iterator *itor_two = *(ordered_iterator **)two;
   bool32                  forwards = m_ctxt->forwards;
   data_config            *cfg      = m_ctxt->cfg;
   bool32                  ignore_keys_equal;
   return bsearch_comp(itor_one, itor_two, forwards, cfg, &ignore_keys_equal);
}

// Returns index (from base0) where key belongs
static inline int
bsearch_insert(register const ordered_iterator *key,
               ordered_iterator               **base0,
               const size_t                     nmemb,
               const data_config               *cfg,
               bool32                           forwards,
               bool32                          *prev_equal_out,
               bool32                          *next_equal_out)
{
   register ordered_iterator **base = base0;
   register int                lim, cmp;
   register ordered_iterator **p;
   bool32                      prev_equal = FALSE;
   bool32                      next_equal = FALSE;


   for (lim = nmemb; lim != 0; lim >>= 1) {
      p = base + (lim >> 1);
      bool32 keys_equal;
      cmp = bsearch_comp(key, *p, forwards, cfg, &keys_equal);
      debug_assert(cmp != 0);

      if (cmp > 0) { /* key > p: move right */
         base = p + 1;
         lim--;
         // We can skip the redundant cmp > 0 check here:
         prev_equal |= keys_equal;
      } /* else move left */
      next_equal |= (cmp < 0) & keys_equal;
   }
   p -= (cmp < 0);
   *prev_equal_out = prev_equal;
   *next_equal_out = next_equal;
   return p - base0;
}

static inline void
set_curr_ordered_iterator(const data_config *cfg, ordered_iterator *itor)
{
   iterator_curr(itor->itor, &itor->curr_key, &itor->curr_data);
   debug_assert(key_is_user_key(itor->curr_key));
}

static inline void
debug_assert_message_type_valid(debug_only merge_iterator *merge_itor)
{
#if SPLINTER_DEBUG
   message_type type = message_class(merge_itor->curr_data);
   debug_assert(
      IMPLIES(!merge_itor->emit_deletes, type != MESSAGE_TYPE_DELETE));
   debug_assert(IMPLIES(merge_itor->finalize_updates,
                        message_is_definitive(merge_itor->curr_data)));
#endif
}

static void
debug_verify_sorted(debug_only merge_iterator *merge_itor,
                    debug_only const int       index)
{
#if SPLINTER_DEBUG
   if (index < 0 || index + 1 >= merge_itor->num_remaining) {
      return;
   }
   const int cmp =
      data_key_compare(merge_itor->cfg,
                       merge_itor->ordered_iterators[index]->curr_key,
                       merge_itor->ordered_iterators[index + 1]->curr_key);
   if (merge_itor->ordered_iterators[index]->next_key_equal) {
      debug_assert(cmp == 0);
   } else {
      if (merge_itor->forwards)
         debug_assert(cmp < 0);
      else
         debug_assert(cmp > 0);
   }
#endif
}

static inline platform_status
advance_and_resort_min_ritor(merge_iterator *merge_itor)
{
   platform_status rc;

   debug_assert(!key_equals(merge_itor->curr_key,
                            merge_itor->ordered_iterators[0]->curr_key));

   merge_itor->ordered_iterators[0]->next_key_equal = FALSE;
   merge_itor->ordered_iterators[0]->curr_key       = NULL_KEY;
   merge_itor->ordered_iterators[0]->curr_data      = NULL_MESSAGE;
   if (merge_itor->forwards) {
      rc = iterator_next(merge_itor->ordered_iterators[0]->itor);
   } else {
      rc = iterator_prev(merge_itor->ordered_iterators[0]->itor);
   }

   if (!SUCCESS(rc)) {
      return rc;
   }

   // if it's exhausted, kill it and move the ritors up the queue.
   if (UNLIKELY(!iterator_can_curr(merge_itor->ordered_iterators[0]->itor))) {
      merge_itor->num_remaining--;
      ordered_iterator *tmp = merge_itor->ordered_iterators[0];
      for (int i = 0; i < merge_itor->num_remaining; ++i) {
         merge_itor->ordered_iterators[i] =
            merge_itor->ordered_iterators[i + 1];
      }
      merge_itor->ordered_iterators[merge_itor->num_remaining] = tmp;
      goto out;
   }

   // Pull out key and data (now that we know we aren't at end)
   set_curr_ordered_iterator(merge_itor->cfg, merge_itor->ordered_iterators[0]);
   if (merge_itor->num_remaining == 1) {
      goto out;
   }

   bool32 prev_equal;
   bool32 next_equal;
   // otherwise, find its position in the array
   // Add 1 to return value since it gives offset from [1]
   int index = 1
               + bsearch_insert(*merge_itor->ordered_iterators,
                                merge_itor->ordered_iterators + 1,
                                merge_itor->num_remaining - 1,
                                merge_itor->cfg,
                                merge_itor->forwards,
                                &prev_equal,
                                &next_equal);
   debug_assert(index >= 0);
   debug_assert(index < merge_itor->num_remaining);

   if (index != 0) {
      ordered_iterator *old_min_itor = merge_itor->ordered_iterators[0];
      memmove(&merge_itor->ordered_iterators[0],
              &merge_itor->ordered_iterators[1],
              index * sizeof(ordered_iterator *));
      // move the other pointers to make room
      // for (int i = 0; i < index; ++i) {
      //   merge_itor->ordered_iterators[i] =
      //      merge_itor->ordered_iterators[i + 1];
      //}
      merge_itor->ordered_iterators[index] = old_min_itor;
   }
   // This may access index -1 but that's fine.  See
   // ordered_iterator_stored_pad and ordered_iterators_pad
   merge_itor->ordered_iterators[index - 1]->next_key_equal = prev_equal;
   merge_itor->ordered_iterators[index]->next_key_equal     = next_equal;

   debug_verify_sorted(merge_itor, index - 1);
   debug_verify_sorted(merge_itor, index);

out:
   return STATUS_OK;
}

/*
 * In the case where the two minimum iterators of the merge iterator have equal
 * keys, resolve_equal_keys will merge the data as necessary
 */
static platform_status
merge_resolve_equal_keys(merge_iterator *merge_itor)
{
   debug_assert(merge_itor->ordered_iterators[0]->next_key_equal);
   debug_assert(message_data(merge_itor->curr_data)
                != merge_accumulator_data(&merge_itor->merge_buffer));
   debug_assert(key_equals(merge_itor->curr_key,
                           merge_itor->ordered_iterators[0]->curr_key));

   data_config *cfg = merge_itor->cfg;

#if SPLINTER_DEBUG
   ordered_iterator *expected_itor = merge_itor->ordered_iterators[1];
#endif

   // there is more than one copy of the current key
   bool32 success = merge_accumulator_copy_message(&merge_itor->merge_buffer,
                                                   merge_itor->curr_data);
   if (!success) {
      return STATUS_NO_MEMORY;
   }

   do {
      // Verify we don't fall off the end
      debug_assert(merge_itor->num_remaining >= 2);
      // Verify keys match
      debug_assert(
         !data_key_compare(cfg,
                           merge_itor->curr_key,
                           merge_itor->ordered_iterators[1]->curr_key));

      if (data_merge_tuples(cfg,
                            merge_itor->curr_key,
                            merge_itor->ordered_iterators[1]->curr_data,
                            &merge_itor->merge_buffer))
      {
         return STATUS_NO_MEMORY;
      }

      /*
       * Need to maintain invariant that merge_itor->curr_key points to a valid
       * page; this means that this pointer must be updated before the 0th
       * iterator is advanced
       */
      merge_itor->curr_key = merge_itor->ordered_iterators[1]->curr_key;
      debug_assert(key_is_user_key(merge_itor->curr_key));
      platform_status rc = advance_and_resort_min_ritor(merge_itor);
      if (!SUCCESS(rc)) {
         return rc;
      }
#if SPLINTER_DEBUG
      debug_assert(expected_itor == merge_itor->ordered_iterators[0]);
      expected_itor = merge_itor->ordered_iterators[1];
#endif
   } while (merge_itor->ordered_iterators[0]->next_key_equal);

   merge_itor->curr_data =
      merge_accumulator_to_message(&merge_itor->merge_buffer);

   // Dealt with all duplicates, now pointing to last copy.
   debug_assert(!merge_itor->ordered_iterators[0]->next_key_equal);

   return STATUS_OK;
}


/*
 *-----------------------------------------------------------------------------
 * if merge_itor->finalize_updates:
 *    resolves MESSAGE_TYPE_UPDATE messages into
 *       MESSAGE_TYPE_INSERT or MESSAGE_TYPE_DELETE messages
 * if merge_itor->delete_mode == dont_emit_deletes:
 *    discards MESSAGE_TYPE_DELETE messages
 * return True if it discarded a MESSAGE_TYPE_DELETE message
 *-----------------------------------------------------------------------------
 */
static inline platform_status
merge_finalize_updates_and_discard_deletes(merge_iterator *merge_itor,
                                           bool32         *discarded)
{
   data_config *cfg   = merge_itor->cfg;
   message_type class = message_class(merge_itor->curr_data);
   if (class != MESSAGE_TYPE_INSERT && merge_itor->finalize_updates) {
      if (message_data(merge_itor->curr_data)
          != merge_accumulator_data(&merge_itor->merge_buffer))
      {
         bool32 success = merge_accumulator_copy_message(
            &merge_itor->merge_buffer, merge_itor->curr_data);
         if (!success) {
            return STATUS_NO_MEMORY;
         }
      }
      if (data_merge_tuples_final(
             cfg, merge_itor->curr_key, &merge_itor->merge_buffer))
      {
         return STATUS_NO_MEMORY;
      }
      merge_itor->curr_data =
         merge_accumulator_to_message(&merge_itor->merge_buffer);
      class = message_class(merge_itor->curr_data);
   }
   if (class == MESSAGE_TYPE_DELETE && !merge_itor->emit_deletes) {
      merge_itor->discarded_deletes++;
      *discarded = TRUE;
   } else {
      *discarded = FALSE;
   }
   return STATUS_OK;
}

static platform_status
advance_one_loop(merge_iterator *merge_itor, bool32 *retry)
{
   *retry = FALSE;
   // Determine whether we're no longer in range.
   if (merge_itor->num_remaining == 0) {
      if (merge_itor->forwards) {
         merge_itor->can_next = FALSE;
      } else {
         merge_itor->can_prev = FALSE;
      }
      return STATUS_OK;
   }

   // set the next key/data from the min ritor
   merge_itor->curr_key = merge_itor->ordered_iterators[0]->curr_key;
   debug_assert(key_is_user_key(merge_itor->curr_key));
   merge_itor->curr_data = merge_itor->ordered_iterators[0]->curr_data;
   if (!merge_itor->merge_messages) {
      /*
       * We only have keys.  We COULD still merge (skip duplicates) the keys
       * but it would break callers.  Right now, rough estimates rely on the
       * duplicate keys outputted to improve the estimates.
       */
      return STATUS_OK;
   }

   platform_status rc;
   if (merge_itor->ordered_iterators[0]->next_key_equal) {
      rc = merge_resolve_equal_keys(merge_itor);
      if (!SUCCESS(rc)) {
         return rc;
      }
   }

   bool32 discarded;
   rc = merge_finalize_updates_and_discard_deletes(merge_itor, &discarded);
   if (!SUCCESS(rc)) {
      return rc;
   }
   if (discarded) {
      *retry = TRUE;
      return STATUS_OK;
   }
   debug_assert_message_type_valid(merge_itor);
   return STATUS_OK;
}

/*
 * Given a merge_iterator with initialized ordered_iterators restore the
 * following invariants:
 *    1. Each iterator holds the appropriate key and value
 *    2. Dead iterators come after live iterators.
 *    3. Live iterators are in sorted order. (depends on merge_itor->forwards)
 *    4. Live iterators that have equal keys indicate so.
 *    5. The first key in the sorted order has all its iterators merged.
 */
static platform_status
setup_ordered_iterators(merge_iterator *merge_itor)
{
   platform_status   rc = STATUS_OK;
   ordered_iterator *temp;
   merge_itor->can_prev = FALSE;
   merge_itor->can_next = FALSE;

   // Move all the dead iterators to the end and count how many are still alive.
   merge_itor->num_remaining = merge_itor->num_trees;
   int i                     = 0;
   while (i < merge_itor->num_remaining) {
      // determine if the merge itor can go prev/next based upon ordered_itors
      if (iterator_can_prev(merge_itor->ordered_iterators[i]->itor)) {
         merge_itor->can_prev = TRUE;
      }
      if (iterator_can_next(merge_itor->ordered_iterators[i]->itor)) {
         merge_itor->can_next = TRUE;
      }

      if (!iterator_can_curr(merge_itor->ordered_iterators[i]->itor)) {
         ordered_iterator *tmp =
            merge_itor->ordered_iterators[merge_itor->num_remaining - 1];
         merge_itor->ordered_iterators[merge_itor->num_remaining - 1] =
            merge_itor->ordered_iterators[i];
         merge_itor->ordered_iterators[i] = tmp;
         merge_itor->num_remaining--;
      } else {
         set_curr_ordered_iterator(merge_itor->cfg,
                                   merge_itor->ordered_iterators[i]);
         i++;
      }
   }
   struct merge_ctxt merge_args;
   merge_args.forwards = merge_itor->forwards;
   merge_args.cfg      = merge_itor->cfg;
   platform_sort_slow(merge_itor->ordered_iterators,
                      merge_itor->num_remaining,
                      sizeof(*merge_itor->ordered_iterators),
                      merge_comp,
                      &merge_args,
                      &temp);
   // Generate initial value for next_key_equal bits
   for (int i = 0; i + 1 < merge_itor->num_remaining; ++i) {
      int cmp =
         data_key_compare(merge_itor->cfg,
                          merge_itor->ordered_iterators[i]->curr_key,
                          merge_itor->ordered_iterators[i + 1]->curr_key);
      if (merge_itor->forwards) {
         debug_assert(cmp <= 0);
      } else {
         debug_assert(cmp >= 0);
      }
      merge_itor->ordered_iterators[i]->next_key_equal = (cmp == 0);
   }

   bool32 retry;
   rc = advance_one_loop(merge_itor, &retry);

   if (retry && SUCCESS(rc)) {
      if (merge_itor->forwards) {
         rc = merge_next((iterator *)merge_itor);
      } else {
         rc = merge_prev((iterator *)merge_itor);
      }
   }

   if (!SUCCESS(rc)) {
      // destroy the iterator
      platform_status merge_iterator_rc =
         merge_iterator_destroy(platform_get_heap_id(), &merge_itor);
      if (!SUCCESS(merge_iterator_rc)) {
         platform_error_log(
            "setup_ordered_iterators: exception while releasing\n");
         if (SUCCESS(rc)) {
            platform_error_log("setup_ordered_iterators: clobbering rc\n");
            rc = merge_iterator_rc;
         }
      }
      platform_error_log("setup_ordered_iterators: exception: %s\n",
                         platform_status_to_string(rc));
      return rc;
   }

   if (!key_is_null(merge_itor->curr_key)) {
      debug_assert_message_type_valid(merge_itor);
   }

   return rc;
}

/*
 *-----------------------------------------------------------------------------
 * merge_iterator_create --
 *
 *      Initialize a merge iterator for a forest of B-trees.
 *
 *      Prerequisite:
 *         All input iterators must be homogeneous for data_type
 *
 * Results:
 *      0 if successful, error otherwise
 *-----------------------------------------------------------------------------
 */
platform_status
merge_iterator_create(platform_heap_id hid,
                      data_config     *cfg,
                      int              num_trees,
                      iterator       **itor_arr,
                      merge_behavior   merge_mode,
                      merge_iterator **out_itor)
{
   int             i;
   platform_status rc = STATUS_OK;
   merge_iterator *merge_itor;

   if (!out_itor || !itor_arr || !cfg || num_trees < 0
       || num_trees >= ARRAY_SIZE(merge_itor->ordered_iterator_stored))
   {
      platform_error_log("merge_iterator_create: bad parameter merge_itor %p"
                         " num_trees %d itor_arr %p cfg %p\n",
                         out_itor,
                         num_trees,
                         itor_arr,
                         cfg);
      return STATUS_BAD_PARAM;
   }

   _Static_assert(ARRAY_SIZE(merge_itor->ordered_iterator_stored)
                     == ARRAY_SIZE(merge_itor->ordered_iterators),
                  "size mismatch");

   merge_itor = TYPED_ZALLOC(hid, merge_itor);
   if (merge_itor == NULL) {
      return STATUS_NO_MEMORY;
   }
   merge_accumulator_init(&merge_itor->merge_buffer, hid);

   merge_itor->super.ops = &merge_ops;
   merge_itor->num_trees = num_trees;

   debug_assert(merge_mode == MERGE_RAW || merge_mode == MERGE_INTERMEDIATE
                || merge_mode == MERGE_FULL);
   merge_itor->merge_messages   = merge_mode != MERGE_RAW;
   merge_itor->finalize_updates = merge_mode == MERGE_FULL;
   merge_itor->emit_deletes     = merge_mode != MERGE_FULL;

   merge_itor->cfg      = cfg;
   merge_itor->curr_key = NULL_KEY;
   merge_itor->forwards = TRUE;

   // index -1 initializes the pad variable
   for (i = -1; i < num_trees; i++) {
      merge_itor->ordered_iterator_stored[i] = (ordered_iterator){
         .seq            = i,
         .itor           = i == -1 ? NULL : itor_arr[i],
         .curr_key       = NULL_KEY,
         .curr_data      = NULL_MESSAGE,
         .next_key_equal = FALSE,
      };
      merge_itor->ordered_iterators[i] =
         &merge_itor->ordered_iterator_stored[i];
   }

   rc = setup_ordered_iterators(merge_itor);
   if (!SUCCESS(rc)) {
      return rc;
   }

<<<<<<< HEAD
out:
   if (!SUCCESS(rc)) {
      platform_error_log("merge_iterator_create: exception: %s\n",
                         platform_status_to_string(rc));
   } else {
      *out_itor = merge_itor;
      if (!merge_itor->at_end) {
         debug_assert_message_type_valid(merge_itor);
      }
   }
   platform_assert(SUCCESS(rc) == (*out_itor != NULL));
=======
   *out_itor = merge_itor;
>>>>>>> 3bf70237
   return rc;
}


/*
 *-----------------------------------------------------------------------------
 * merge_iterator_destroy --
 *
 *      Destroys a merge iterator.
 *-----------------------------------------------------------------------------
 */
platform_status
merge_iterator_destroy(platform_heap_id hid, merge_iterator **merge_itor)
{
   merge_accumulator_deinit(&(*merge_itor)->merge_buffer);
   platform_free(hid, *merge_itor);
   *merge_itor = NULL;

   return STATUS_OK;
}

/*
 *-----------------------------------------------------------------------------
 * merge_iterator_set_direction --
 *
 *      Prepares the merge iterator for traveling either forwards or backwards
 *      by calling next or prev respectively on each iterator and then
 *      resorting.
 *
 * Results:
 *      0 if successful, error otherwise
 *-----------------------------------------------------------------------------
 */
static platform_status
merge_iterator_set_direction(merge_iterator *merge_itor, bool32 forwards)
{
   debug_assert(merge_itor->forwards != forwards);
   platform_status rc;
   merge_itor->forwards = forwards;

   // Step every iterator, both alive and dead, in the appropriate direction.
   for (int i = 0; i < merge_itor->num_trees; i++) {
      if (forwards && iterator_can_next(merge_itor->ordered_iterators[i]->itor))
      {
         iterator_next(merge_itor->ordered_iterators[i]->itor);
      }
      if (!forwards
          && iterator_can_prev(merge_itor->ordered_iterators[i]->itor)) {
         iterator_prev(merge_itor->ordered_iterators[i]->itor);
      }
   }

   // restore iterator invariants
   rc = setup_ordered_iterators(merge_itor);

   return rc;
}


/*
 *-----------------------------------------------------------------------------
 * merge_can_prev and merge_can_next --
 *
 *      Checks if the iterator is able to move prev or next.
 *      The half open range [start_key, end_key) defines the iterator's bounds.
 *
 * Results:
 *      Returns TRUE if the iterator can move as requested, FALSE otherwise.
 *
 * Side effects:
 *      None.
 *-----------------------------------------------------------------------------
 */
bool32
merge_can_prev(iterator *itor)
{
   merge_iterator *merge_itor = (merge_iterator *)itor;
   return merge_itor->can_prev;
}

bool32
merge_can_next(iterator *itor)
{
   merge_iterator *merge_itor = (merge_iterator *)itor;
   return merge_itor->can_next;
}

/*
 *-----------------------------------------------------------------------------
 * merge_get_curr --
 *
 *      Returns current key and data from the merge itor.
 *
 * Results:
 *      Current key and data.
 *
 * Side effects:
 *      None.
 *-----------------------------------------------------------------------------
 */
void
merge_curr(iterator *itor, key *curr_key, message *data)
{
   debug_assert(iterator_can_curr(itor));
   merge_iterator *merge_itor = (merge_iterator *)itor;
   *curr_key                  = merge_itor->curr_key;
   *data                      = merge_itor->curr_data;
}

static inline platform_status
merge_advance_helper(merge_iterator *merge_itor)
{
   platform_status rc = STATUS_OK;
   bool32          retry;
   do {
      merge_itor->curr_key  = NULL_KEY;
      merge_itor->curr_data = NULL_MESSAGE;
      // Advance one iterator
      rc = advance_and_resort_min_ritor(merge_itor);
      if (!SUCCESS(rc)) {
         return rc;
      }

      rc = advance_one_loop(merge_itor, &retry);
      if (!SUCCESS(rc)) {
         return rc;
      }
   } while (retry);

   return rc;
}

/*
 *-----------------------------------------------------------------------------
 * merge_next --
 *
 *      Merges the next key from the array of input iterators.
 *
 * Results:
 *      0 if successful, error otherwise
 *-----------------------------------------------------------------------------
 */
platform_status
merge_next(iterator *itor)
{
   merge_iterator *merge_itor = (merge_iterator *)itor;

   if (!merge_itor->forwards) {
      return merge_iterator_set_direction(merge_itor, TRUE);
   }
   return merge_advance_helper(merge_itor);
}

/*
 *-----------------------------------------------------------------------------
 * merge_prev --
 *
 *      Merges the prev key from the array of input iterators.
 *
 * Results:
 *      0 if successful, error otherwise
 *-----------------------------------------------------------------------------
 */
platform_status
merge_prev(iterator *itor)
{
   merge_iterator *merge_itor = (merge_iterator *)itor;

   if (merge_itor->forwards) {
      return merge_iterator_set_direction(merge_itor, FALSE);
   }
   return merge_advance_helper(merge_itor);
}

void
merge_iterator_print(merge_iterator *merge_itor)
{
   uint64       i;
   key          curr_key;
   message      data;
   data_config *data_cfg = merge_itor->cfg;
   iterator_curr(&merge_itor->super, &curr_key, &data);

   platform_default_log("****************************************\n");
   platform_default_log("** merge iterator\n");
   platform_default_log("**  - trees: %u remaining: %u\n",
                        merge_itor->num_trees,
                        merge_itor->num_remaining);
   platform_default_log("** curr: %s\n", key_string(data_cfg, curr_key));
   platform_default_log("----------------------------------------\n");
   for (i = 0; i < merge_itor->num_trees; i++) {
      platform_default_log("%u: ", merge_itor->ordered_iterators[i]->seq);
      if (!iterator_can_curr(merge_itor->ordered_iterators[i]->itor)) {
         platform_default_log("# : ");
      } else {
         platform_default_log("_ : ");
      }
      if (i < merge_itor->num_remaining) {
         iterator_curr(
            merge_itor->ordered_iterators[i]->itor, &curr_key, &data);
         platform_default_log("%s\n", key_string(data_cfg, curr_key));
      } else {
         platform_default_log("\n");
      }
   }
   platform_default_log("\n");
}<|MERGE_RESOLUTION|>--- conflicted
+++ resolved
@@ -582,21 +582,7 @@
       return rc;
    }
 
-<<<<<<< HEAD
-out:
-   if (!SUCCESS(rc)) {
-      platform_error_log("merge_iterator_create: exception: %s\n",
-                         platform_status_to_string(rc));
-   } else {
-      *out_itor = merge_itor;
-      if (!merge_itor->at_end) {
-         debug_assert_message_type_valid(merge_itor);
-      }
-   }
-   platform_assert(SUCCESS(rc) == (*out_itor != NULL));
-=======
    *out_itor = merge_itor;
->>>>>>> 3bf70237
    return rc;
 }
 
