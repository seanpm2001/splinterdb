// Copyright 2018-2021 VMware, Inc.
// SPDX-License-Identifier: Apache-2.0

/*
 * mini_allocator.h --
 *
 *     This file contains the abstract interface for an allocator which
 *     allocates individual pages from extents.
 */

#ifndef __MINI_ALLOCATOR_H
#define __MINI_ALLOCATOR_H

#include "platform.h"
#include "allocator.h"
#include "cache.h"
#include "data_internal.h"

#define MINI_MAX_BATCHES 8

typedef struct mini_allocator {
   allocator *     al;
   cache *         cc;
   data_config *   data_cfg;
   bool            keyed;
   uint64          meta_head;
   volatile uint64 meta_tail;
   page_type       type;

   uint64          num_batches;
   volatile uint64 next_addr[MINI_MAX_BATCHES];
   uint64          next_extent[MINI_MAX_BATCHES];
   uint64          last_meta_addr[MINI_MAX_BATCHES];
   uint64          last_meta_pos[MINI_MAX_BATCHES];
} mini_allocator;

uint64
mini_init(mini_allocator *mini,
          cache *         cc,
          data_config *   cfg,
          uint64          meta_head,
          uint64          meta_tail,
          uint64          num_batches,
          page_type       type,
          bool            keyed);
void
mini_release(mini_allocator *mini, const char *key);

uint64
<<<<<<< HEAD
mini_allocator_alloc(mini_allocator  *mini,
                     uint64           batch,
                     const slice key,
                     uint64          *next_extent);

void
mini_allocator_release(mini_allocator  *mini,
                       const slice key);
=======
mini_alloc(mini_allocator *mini,
           uint64          batch,
           const char *    key,
           uint64 *        next_extent);

>>>>>>> fdac74b9

uint8
mini_unkeyed_inc_ref(cache *cc, uint64 meta_head);
uint8
mini_unkeyed_dec_ref(cache *cc, uint64 meta_head, page_type type);

void
mini_keyed_inc_ref(cache *      cc,
                   data_config *data_cfg,
                   page_type    type,
                   uint64       meta_head,
                   const char * start_key,
                   const char * end_key);
bool
mini_keyed_dec_ref(cache *      cc,
                   data_config *data_cfg,
                   page_type    type,
                   uint64       meta_head,
<<<<<<< HEAD
                   const slice start_key,
                   const slice end_key,
                   page_type    type);

void
mini_allocator_sync(cache     *cc,
                    page_type  type,
                    uint64     meta_head,
                    uint64    *pages_outstanding);

void
mini_allocator_inc_range(cache       *cc,
                         data_config *data_cfg,
                         page_type    type,
                         uint64       meta_head,
                         const slice start_key,
                         const slice end_key);

page_handle *
mini_allocator_blind_inc(cache *cc,
                         uint64 meta_head);
=======
                   const char * start_key,
                   const char * end_key);

void
mini_block_dec_ref(cache *cc, uint64 meta_head);
>>>>>>> fdac74b9

void
mini_unblock_dec_ref(cache *cc, uint64 meta_head);

uint64
<<<<<<< HEAD
mini_allocator_extent_count(cache     *cc,
                            page_type  type,
                            uint64     meta_head);

uint64
mini_allocator_count_extents_in_range(cache       *cc,
                                      data_config *data_cfg,
                                      page_type    type,
                                      uint64       meta_head,
                                      const slice start_key,
                                      const slice end_key);
=======
mini_keyed_extent_count(cache *      cc,
                        data_config *data_cfg,
                        page_type    type,
                        uint64       meta_head,
                        const char * start_key,
                        const char * end_key);
void
mini_unkeyed_prefetch(cache *cc, page_type type, uint64 meta_head);
>>>>>>> fdac74b9

void
mini_unkeyed_print(cache *cc, uint64 meta_head, page_type type);
void
mini_keyed_print(cache *      cc,
                 data_config *data_cfg,
                 uint64       meta_head,
                 page_type    type);

static inline uint64
mini_meta_tail(mini_allocator *mini)
{
   return mini->meta_tail;
}

#endif // __MINI_ALLOCATOR_H<|MERGE_RESOLUTION|>--- conflicted
+++ resolved
@@ -44,25 +44,14 @@
           page_type       type,
           bool            keyed);
 void
-mini_release(mini_allocator *mini, const char *key);
+mini_release(mini_allocator *mini, const slice key);
 
 uint64
-<<<<<<< HEAD
-mini_allocator_alloc(mini_allocator  *mini,
-                     uint64           batch,
-                     const slice key,
-                     uint64          *next_extent);
-
-void
-mini_allocator_release(mini_allocator  *mini,
-                       const slice key);
-=======
 mini_alloc(mini_allocator *mini,
            uint64          batch,
-           const char *    key,
+           const slice     key,
            uint64 *        next_extent);
 
->>>>>>> fdac74b9
 
 uint8
 mini_unkeyed_inc_ref(cache *cc, uint64 meta_head);
@@ -74,69 +63,31 @@
                    data_config *data_cfg,
                    page_type    type,
                    uint64       meta_head,
-                   const char * start_key,
-                   const char * end_key);
+                   const slice start_key,
+                   const slice end_key);
 bool
 mini_keyed_dec_ref(cache *      cc,
                    data_config *data_cfg,
                    page_type    type,
                    uint64       meta_head,
-<<<<<<< HEAD
                    const slice start_key,
-                   const slice end_key,
-                   page_type    type);
-
-void
-mini_allocator_sync(cache     *cc,
-                    page_type  type,
-                    uint64     meta_head,
-                    uint64    *pages_outstanding);
-
-void
-mini_allocator_inc_range(cache       *cc,
-                         data_config *data_cfg,
-                         page_type    type,
-                         uint64       meta_head,
-                         const slice start_key,
-                         const slice end_key);
-
-page_handle *
-mini_allocator_blind_inc(cache *cc,
-                         uint64 meta_head);
-=======
-                   const char * start_key,
-                   const char * end_key);
+                   const slice end_key);
 
 void
 mini_block_dec_ref(cache *cc, uint64 meta_head);
->>>>>>> fdac74b9
 
 void
 mini_unblock_dec_ref(cache *cc, uint64 meta_head);
 
 uint64
-<<<<<<< HEAD
-mini_allocator_extent_count(cache     *cc,
-                            page_type  type,
-                            uint64     meta_head);
-
-uint64
-mini_allocator_count_extents_in_range(cache       *cc,
-                                      data_config *data_cfg,
-                                      page_type    type,
-                                      uint64       meta_head,
-                                      const slice start_key,
-                                      const slice end_key);
-=======
 mini_keyed_extent_count(cache *      cc,
                         data_config *data_cfg,
                         page_type    type,
                         uint64       meta_head,
-                        const char * start_key,
-                        const char * end_key);
+                        const slice start_key,
+                        const slice end_key);
 void
 mini_unkeyed_prefetch(cache *cc, page_type type, uint64 meta_head);
->>>>>>> fdac74b9
 
 void
 mini_unkeyed_print(cache *cc, uint64 meta_head, page_type type);
