--- conflicted
+++ resolved
@@ -6797,13 +6797,13 @@
                }
             }
 
-            slice message = writable_buffer_to_slice(data);
             if (!writable_buffer_is_null(data)) {
+               slice        message = writable_buffer_to_slice(data);
                message_type type = data_message_class(data_cfg, message);
                debug_assert(type == MESSAGE_TYPE_DELETE
                             || type == MESSAGE_TYPE_INSERT);
                if (type == MESSAGE_TYPE_DELETE) {
-                  writable_buffer_reinit(data);
+                  writable_buffer_set_to_null(data);
                }
             }
 
@@ -6819,18 +6819,6 @@
    cache_enable_sync_get(spl->cc, TRUE);
 #endif
 
-<<<<<<< HEAD
-   slice message = writable_buffer_to_slice(data);
-   if (!writable_buffer_is_null(data)) {
-      message_type type = data_message_class(data_cfg, message);
-      debug_assert(type == MESSAGE_TYPE_DELETE || type == MESSAGE_TYPE_INSERT);
-      if (type == MESSAGE_TYPE_DELETE) {
-         writable_buffer_set_to_null(data);
-      }
-   }
-
-=======
->>>>>>> fc49943b
    return res;
 }
 
