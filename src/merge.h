--- conflicted
+++ resolved
@@ -20,38 +20,10 @@
 typedef struct ordered_iterator {
    iterator *itor;
    int seq;
-<<<<<<< HEAD
    slice key;
    slice data;
-   data_type type;
    bool next_key_equal;
 } ordered_iterator;
-
-/*
- * range_stack structure is used by merge iterator to keep track
- * of range deletes.
- * For invariants of range stack take a look at: range_stack_check_invariants
- *
- */
-// FIXME: [nsarmicanic 2020-07-29] maybe move range_stack to scratch
-typedef struct range_stack {
-   uint32     size;
-   char       limits_bufs[MAX_MERGE_ARITY][MAX_KEY_SIZE];
-   slice limits[MAX_MERGE_ARITY];
-   char       start_key_buffer[MAX_KEY_SIZE];
-   slice start_key;
-   int        end_seq;
-   int        seq[MAX_MERGE_ARITY];
-   int        num_sequences;
-   bool       has_start_key;
-} range_stack;
-=======
-   char *key;
-   char *data;
-   bool next_key_equal;
-} ordered_iterator;
-
->>>>>>> 0c3d0494
 
 typedef struct merge_iterator {
    iterator               super;           // handle for iterator.h API
@@ -62,15 +34,8 @@
    bool                   at_end;
    int                    num_remaining;   // number of ritors not at end
    data_config           *cfg;             // point message tree data config
-<<<<<<< HEAD
-   data_config           *range_cfg;       // range delete tree data config
-   slice             key;             // next key
-   slice             data;            // next data
-   data_type              type;            // next data type
-=======
-   char                  *key;             // next key
-   char                  *data;            // next data
->>>>>>> 0c3d0494
+   slice                  key;             // next key
+   slice                  data;            // next data
 
    // FIXME: [nsarmicanic 2020-07-02] Maybe preallocate one of these sections
    // pre thread?
