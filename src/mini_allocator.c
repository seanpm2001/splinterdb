// Copyright 2018-2021 VMware, Inc.
// SPDX-License-Identifier: Apache-2.0

/*
 *-----------------------------------------------------------------------------
 * mini_allocator.c --
 *
 *     This file contains the implementation for an allocator which
 *     allocates individual pages from extents.
 *-----------------------------------------------------------------------------
 */

#include "platform.h"

#include "allocator.h"
#include "cache.h"
#include "splinterdb/data.h"
#include "mini_allocator.h"
#include "util.h"

#include "poison.h"

// MINI_WAIT is a lock token used to lock a batch
#define MINI_WAIT 1
// MINI_NO_REFS is the ref count of an unkeyed mini allocator with no external
// refs
#define MINI_NO_REFS 2

/*
 *-----------------------------------------------------------------------------
 * mini_meta_hdr -- Disk-resident structure
 *
 *      The header of a meta_page in a mini_allocator. Keyed mini_allocators
 *      use entry_buffer and unkeyed ones use entry.
 *-----------------------------------------------------------------------------
 */
typedef struct ONDISK mini_meta_hdr {
   uint64 next_meta_addr;
   uint64 pos;
   uint32 num_entries;
   char   entry_buffer[];
} mini_meta_hdr;

#define TERMINAL_EXTENT_ADDR ((uint64)-1)

/*
 *-----------------------------------------------------------------------------
 * keyed_meta_entry -- Disk-resident structure
 *
 *      Metadata for each extent stored in the extent list for a keyed
 *      mini_allocator. The key range for each extent goes from start_key to
 *      the start_key of its successor (the next keyed_meta_entry from the same
        batch).
 *-----------------------------------------------------------------------------
 */
typedef struct ONDISK keyed_meta_entry {
   uint64     extent_addr;
   uint8      batch;
   uint8      type;
   ondisk_key start_key;
} keyed_meta_entry;

/*
 *-----------------------------------------------------------------------------
 * unkeyed_meta_entry -- Disk-resident structure
 *
 *      Metadata for each extent stored in the extent list for an unkeyed
 *      mini_allocator. Currently, this is just the extent address itself.
 *-----------------------------------------------------------------------------
 */
typedef struct ONDISK unkeyed_meta_entry {
   uint64 extent_addr;
   uint8  type;
} unkeyed_meta_entry;

static uint64
sizeof_keyed_meta_entry(const keyed_meta_entry *entry)
{
   return sizeof(keyed_meta_entry) + sizeof_ondisk_key_data(&entry->start_key);
}

static uint64
keyed_meta_entry_required_capacity(key k)
{
   return sizeof(keyed_meta_entry) + ondisk_key_required_data_capacity(k);
}

static key
keyed_meta_entry_start_key(keyed_meta_entry *entry)
{
   return ondisk_key_to_key(&entry->start_key);
}

static keyed_meta_entry *
keyed_first_entry(page_handle *meta_page)
{
   return (keyed_meta_entry *)((mini_meta_hdr *)meta_page->data)->entry_buffer;
}

static keyed_meta_entry *
keyed_next_entry(keyed_meta_entry *entry)
{
   return (keyed_meta_entry *)((char *)entry + sizeof_keyed_meta_entry(entry));
}

static unkeyed_meta_entry *
unkeyed_first_entry(page_handle *meta_page)
{
   return (unkeyed_meta_entry *)((mini_meta_hdr *)meta_page->data)
      ->entry_buffer;
}

static unkeyed_meta_entry *
unkeyed_next_entry(unkeyed_meta_entry *entry)
{
   return entry + 1;
}

/*
 *-----------------------------------------------------------------------------
 * mini_init_meta_page --
 *
 *      Initializes the header of the given meta_page.
 *
 * Results:
 *      None.
 *
 * Side effects:
 *      None.
 *-----------------------------------------------------------------------------
 */
static void
mini_init_meta_page(mini_allocator *mini, page_handle *meta_page)
{
   mini_meta_hdr *hdr  = (mini_meta_hdr *)meta_page->data;
   hdr->next_meta_addr = 0;
   hdr->pos            = offsetof(typeof(*hdr), entry_buffer);
   hdr->num_entries    = 0;
}

/*
 *-----------------------------------------------------------------------------
 * mini_full_[lock,unlock]_meta_tail --
 *
 *      Convenience functions to write lock/unlock the given meta_page or
 *      meta_tail.
 *
 * Results:
 *      lock: the page_handle of the locked page
 *      unlock: None.
 *
 * Side effects:
 *      Disk allocation, standard cache side effects.
 *-----------------------------------------------------------------------------
 */
static page_handle *
mini_full_lock_meta_tail(mini_allocator *mini)
{
   /*
    * This loop follows the standard idiom for obtaining a claim.  Note that
    * mini is shared, so the value of mini->meta_tail can change before we
    * obtain the lock, thus we must check after the get.
    */
   page_handle *meta_page;
   uint64       wait = 1;
   while (1) {
      uint64 meta_tail = mini->meta_tail;
<<<<<<< HEAD
      meta_page        = cache_get(mini->cc, meta_tail, TRUE, mini->meta_type);
      if (meta_tail == mini->meta_tail && cache_claim(mini->cc, meta_page)) {
=======
      meta_page        = cache_get(mini->cc, meta_tail, TRUE, mini->type);
      if (meta_tail == mini->meta_tail && cache_try_claim(mini->cc, meta_page))
      {
>>>>>>> 4fef244a
         break;
      }
      cache_unget(mini->cc, meta_page);
      platform_sleep_ns(wait);
      wait = wait > 1024 ? wait : 2 * wait;
   }
   cache_lock(mini->cc, meta_page);

   return meta_page;
}

static void
mini_full_unlock_meta_page(mini_allocator *mini, page_handle *meta_page)
{
   cache_mark_dirty(mini->cc, meta_page);
   cache_unlock(mini->cc, meta_page);
   cache_unclaim(mini->cc, meta_page);
   cache_unget(mini->cc, meta_page);
}

/*
 *-----------------------------------------------------------------------------
 * mini_(un)get_(un)claim_meta_page --
 *
 *      Convenience functions to read lock and claim the given meta_page.
 *
 * Results:
 *      get_claim; the page_handle of the locked page
 *      unget_unclaim: None.
 *
 * Side effects:
 *      Disk allocation, standard cache side effects.
 *-----------------------------------------------------------------------------
 */
static page_handle *
mini_get_claim_meta_page(cache *cc, uint64 meta_addr, page_type type)
{
   page_handle *meta_page;
   uint64       wait = 1;
   while (1) {
      meta_page = cache_get(cc, meta_addr, TRUE, type);
      if (cache_try_claim(cc, meta_page)) {
         break;
      }
      cache_unget(cc, meta_page);
      platform_sleep_ns(wait);
      wait = wait > 1024 ? wait : 2 * wait;
   }
   return meta_page;
}

static void
mini_unget_unclaim_meta_page(cache *cc, page_handle *meta_page)
{
   cache_unclaim(cc, meta_page);
   cache_unget(cc, meta_page);
}

/*
 * Allocate a new extent from the underlying extent allocator and
 * update our bookkeeping.
 */
static platform_status
mini_allocator_get_new_extent(mini_allocator *mini,
                              page_type       type,
                              uint64         *addr)
{
   platform_status rc = allocator_alloc(mini->al, addr, type);
   if (SUCCESS(rc)) {
      __sync_fetch_and_add(&mini->num_extents, 1);
   }
   return rc;
}

static uint64
base_addr(cache *cc, uint64 addr)
{
   return allocator_config_extent_base_addr(
      allocator_get_config(cache_get_allocator(cc)), addr);
}

/*
 *-----------------------------------------------------------------------------
 * mini_init --
 *
 *      Initialize a new mini allocator.
 *
 *      There are two types of mini allocator: keyed and unkeyed.
 *
 *      - A keyed allocator stores a key range for each extent and allows
 *        incrementing and decrementing key ranges.
 *
 *      - An unkeyed allocator has a single ref for the whole allocator which
 *        is overloaded onto the meta_head disk-allocator ref count.
 *
 * Results:
 *      platform_status
 *
 * Side effects:
 *      None.
 *-----------------------------------------------------------------------------
 */
platform_status
mini_init(mini_allocator *mini,
          cache          *cc,
          data_config    *cfg,
          uint64          meta_head,
          uint64          meta_tail,
          uint64          num_batches,
          page_type       meta_type,
          const page_type types[],
          bool            keyed)
{
   platform_assert(num_batches <= MINI_MAX_BATCHES);
   platform_assert(num_batches != 0);
   platform_assert(mini != NULL);
   platform_assert(cc != NULL);
   platform_assert(!keyed || cfg != NULL);

   ZERO_CONTENTS(mini);
   mini->cc          = cc;
   mini->al          = cache_get_allocator(cc);
   mini->data_cfg    = cfg;
   mini->keyed       = keyed;
   mini->num_batches = num_batches;
   mini->meta_type   = meta_type;
   memcpy(mini->types, types, num_batches * sizeof(*types));

   mini->num_extents = 1; // for the meta page
   mini->meta_head   = meta_head;

   page_handle *meta_page;
   if (meta_tail == 0) {
      // new mini allocator
      mini->meta_tail = meta_head;
      meta_page       = cache_alloc(cc, mini->meta_head, meta_type);
      mini_init_meta_page(mini, meta_page);

      if (!keyed) {
         // meta_page gets an extra ref
         uint8 ref =
            allocator_inc_ref(mini->al, base_addr(cc, mini->meta_head));
         platform_assert(ref == MINI_NO_REFS + 1);
      }

      mini_full_unlock_meta_page(mini, meta_page);
   } else {
      // load mini allocator
      mini->meta_tail = meta_tail;
   }

   for (uint64 batch = 0; batch < num_batches; batch++) {
      // because we recover ref counts from the mini allocators on recovery, we
      // don't need to store these in the mini allocator until we consume them.
      platform_status rc = mini_allocator_get_new_extent(
         mini, mini->types[batch], &mini->next_extent[batch]);
      platform_assert_status_ok(rc);
   }

   return STATUS_OK;
}

/*
 *-----------------------------------------------------------------------------
 * mini_num_entries --
 *      Return the number of entries in the meta_page.
 *-----------------------------------------------------------------------------
 */
static uint64
mini_num_entries(page_handle *meta_page)
{
   mini_meta_hdr *hdr = (mini_meta_hdr *)meta_page->data;
   return hdr->num_entries;
}

/*
 *-----------------------------------------------------------------------------
 * mini_keyed_[get,set]_entry --
 * mini_keyed_set_last_end_key --
 * mini_unkeyed_[get,set]_entry --
 *
 *      Allocator functions for adding new extents to the meta_page or getting
 *      the metadata of the pos-th extent in the given meta_page.
 *
 *      For keyed allocators, when setting an entry, only the start key is
 *      known. When a new extent is allocated, its start key becomes the
 *      previous extent's end_key (within a batch). This is set by calling
 *      mini_keyed_set_last_end_key.
 *
 *      Unkeyed allocators simply add/fetch the extent_addr as an entry by
 *      itself.
 *
 * Results:
 *      get: the extent_addr, start_key and end_key of the entry
 *      set: None.
 *
 * Side effects:
 *-----------------------------------------------------------------------------
 */
static bool
entry_fits_in_page(uint64 page_size, uint64 start, uint64 entry_size)
{
   return start + entry_size <= page_size;
}

static bool
mini_keyed_append_entry(mini_allocator *mini,
                        uint64          batch,
                        page_handle    *meta_page,
                        uint64          extent_addr,
                        key             start_key,
                        page_type       type)
{
   debug_assert(mini->keyed);
   debug_assert(batch < mini->num_batches);
   debug_assert(!key_is_null(start_key));
   debug_assert(extent_addr != 0);
   debug_assert(extent_addr == TERMINAL_EXTENT_ADDR
                || extent_addr % cache_page_size(mini->cc) == 0);

   mini_meta_hdr *hdr = (mini_meta_hdr *)meta_page->data;

   if (!entry_fits_in_page(cache_page_size(mini->cc),
                           hdr->pos,
                           keyed_meta_entry_required_capacity(start_key)))
   {
      return FALSE;
   }

   keyed_meta_entry *new_entry = pointer_byte_offset(hdr, hdr->pos);

   new_entry->extent_addr = extent_addr;
   new_entry->batch       = batch;
   new_entry->type        = type;
   debug_assert(new_entry->type == type);
   copy_key_to_ondisk_key(&new_entry->start_key, start_key);

   hdr->pos += keyed_meta_entry_required_capacity(start_key);
   hdr->num_entries++;
   return TRUE;
}

static bool
mini_unkeyed_append_entry(mini_allocator *mini,
                          page_handle    *meta_page,
                          uint64          extent_addr,
                          page_type       type)
{
   debug_assert(!mini->keyed);
   debug_assert(extent_addr != 0);
   debug_assert(extent_addr % cache_page_size(mini->cc) == 0);

   mini_meta_hdr *hdr = (mini_meta_hdr *)meta_page->data;

   if (!entry_fits_in_page(
          cache_page_size(mini->cc), hdr->pos, sizeof(unkeyed_meta_entry)))
   {
      return FALSE;
   }

   unkeyed_meta_entry *new_entry = pointer_byte_offset(hdr, hdr->pos);
   new_entry->extent_addr        = extent_addr;
   new_entry->type               = type;
   debug_assert(new_entry->type == type);

   hdr->pos += sizeof(unkeyed_meta_entry);
   hdr->num_entries++;
   return TRUE;
}

/*
 *-----------------------------------------------------------------------------
 * mini_[lock,unlock]_batch_[get,set]next_addr --
 *
 *      Lock locks allocation on the given batch by replacing its next_addr
 *      with a lock token.
 *
 *      Unlock unlocks allocation on the given batch by replacing the lock
 *      token with the next free disk address to allocate.
 *
 * Results:
 *      Lock: the next disk address to allocate
 *      Unlock: None.
 *
 * Side effects:
 *      None.
 *-----------------------------------------------------------------------------
 */
static uint64
mini_lock_batch_get_next_addr(mini_allocator *mini, uint64 batch)
{
   uint64 next_addr = mini->next_addr[batch];
   uint64 wait      = 1;
   while (next_addr == MINI_WAIT
          || !__sync_bool_compare_and_swap(
             &mini->next_addr[batch], next_addr, MINI_WAIT))
   {
      platform_sleep_ns(wait);
      wait      = wait > 1024 ? wait : 2 * wait;
      next_addr = mini->next_addr[batch];
   }
   return next_addr;
}

static void
mini_unlock_batch_set_next_addr(mini_allocator *mini,
                                uint64          batch,
                                uint64          next_addr)
{
   debug_assert(batch < mini->num_batches);
   debug_assert(mini->next_addr[batch] == MINI_WAIT);

   mini->next_addr[batch] = next_addr;
}

/*
 *-----------------------------------------------------------------------------
 * mini_[get,set]_next_meta_addr --
 *
 *      Sets the next_meta_addr on meta_page to next_meta_addr. This links
 *      next_meta_addr in the linked list where meta_page is the current
 *      meta_tail.
 *
 * Results:
 *      None.
 *
 * Side effects:
 *      None.
 *-----------------------------------------------------------------------------
 */
static uint64
mini_get_next_meta_addr(page_handle *meta_page)
{
   // works for keyed and unkeyed
   mini_meta_hdr *hdr = (mini_meta_hdr *)meta_page->data;
   return hdr->next_meta_addr;
}

static void
mini_set_next_meta_addr(mini_allocator *mini,
                        page_handle    *meta_page,
                        uint64          next_meta_addr)
{
   // works for keyed and unkeyed
   mini_meta_hdr *hdr  = (mini_meta_hdr *)meta_page->data;
   hdr->next_meta_addr = next_meta_addr;
}

static bool
mini_append_entry(mini_allocator *mini,
                  uint64          batch,
                  key             entry_key,
                  uint64          next_addr)
{
   page_handle *meta_page = mini_full_lock_meta_tail(mini);
   bool         success;
   if (mini->keyed) {
      success = mini_keyed_append_entry(
         mini, batch, meta_page, next_addr, entry_key, mini->types[batch]);
   } else {
      // unkeyed
      success = mini_unkeyed_append_entry(
         mini, meta_page, next_addr, mini->types[batch]);
   }
   if (!success) {
      // need to allocate a new meta page
      uint64 new_meta_tail = mini->meta_tail + cache_page_size(mini->cc);
      if (new_meta_tail % cache_extent_size(mini->cc) == 0) {
         // need to allocate the next meta extent
         platform_status rc = mini_allocator_get_new_extent(
            mini, mini->meta_type, &new_meta_tail);
         platform_assert_status_ok(rc);
      }

      mini_set_next_meta_addr(mini, meta_page, new_meta_tail);

      page_handle *last_meta_page = meta_page;
      meta_page       = cache_alloc(mini->cc, new_meta_tail, mini->meta_type);
      mini->meta_tail = new_meta_tail;
      mini_full_unlock_meta_page(mini, last_meta_page);
      mini_init_meta_page(mini, meta_page);

      if (mini->keyed) {
         success = mini_keyed_append_entry(
            mini, batch, meta_page, next_addr, entry_key, mini->types[batch]);
      } else {
         // unkeyed
         success = mini_unkeyed_append_entry(
            mini, meta_page, next_addr, mini->types[batch]);
      }

      debug_assert(success);
   }
   mini_full_unlock_meta_page(mini, meta_page);
   return TRUE;
}

/*
 *-----------------------------------------------------------------------------
 * mini_alloc_bytes --
 *
 *      Allocate num_bytes (<= extent_size) in at most two contiguous
 *      chunks at disk addresses of the given alignment.
 *      If boundary >= num_bytes, then the allocation
 *      will be in one chunk that does not cross an address that is a
 *      multiple of boundary.  Note that you must have
 *         - alignment divides extent_size
 *      and if num_bytes <= boundary, then you must have
 *         - alignment divides boundary
 *         - boundary divides extent_size
 *
 *      Example use of boundary: When allocating less than a
 *      page-worth of bytes and you don't care about their alignment
 *      but you do care that they are all allocated on a single page.
 *
 *      If the allocator is keyed, then the extent(s) from which the allocation
 *      is made will include the given key. NOTE: This requires keys provided be
 *      monotonically increasing.
 *
 *      The starting addresses of the chunks are returned in addrs[].
 *      If the bytes are allocated in 1 chunk, then addrs[1] == 0.
 *
 * Results:
 *      platform_status indicating success or error.
 *
 * Side effects:
 *      - Disk allocation
 *      - Locks the batch (see mini_allocator_finish)
 *      - Standard cache side effects
 *-----------------------------------------------------------------------------
 */
platform_status
mini_alloc_bytes(mini_allocator *mini,
                 uint64          batch,
                 uint64          num_bytes,
                 uint64          alignment,
                 uint64          boundary,
                 key             alloc_key,
                 uint64          addrs[2],
                 uint64         *next_extent)
{
   uint64 extent_size = cache_extent_size(mini->cc);
   if (alignment == 0) {
      alignment = 1;
   }
   debug_assert(batch < MINI_MAX_BATCHES);
   debug_assert(batch < mini->num_batches);
   debug_assert(num_bytes <= extent_size);
   debug_assert(boundary % alignment == 0);
   debug_assert(boundary < num_bytes || extent_size % boundary == 0);
   debug_assert(!mini->keyed || !key_is_null(alloc_key));

   addrs[0] = 0;
   addrs[1] = 0;

   uint64 next_addr = mini_lock_batch_get_next_addr(mini, batch);

   /* Align next_addr */
   if (next_addr % alignment) {
      next_addr += alignment - (next_addr % alignment);
   }

   /* If next_addr would do a forbidden boundary crossing, advance
    * next_addr to the next boundary. Since alignment must divide boundary, this
    * will preserve any alignment constraints. */
   if (num_bytes <= boundary
       && next_addr / boundary != (next_addr + num_bytes - 1) / boundary)
   {
      next_addr += boundary - (next_addr % boundary);
   }

   int    num_allocs = 0;
   uint64 remainder  = num_bytes;
   while (remainder) {
      /* On the first iteration, we are guaranteed to satisfy
         alignment and boundary constraints (from above).
         Furthermore, if we now allocate a new extent, then next_addr
         will point to the beginning of an extent, which is also
         guaranteed to satisfy alignment and boundary constraints.  On
         a second iteration, we are guaranteed to allocate a new
         extent and hence the second iteration will satisfy alignment
         constraints.  And there cannot be any boundary constraint if
         we perform two iterations. */
      if (next_addr % extent_size == 0) {
         // need to allocate the next extent

         uint64          extent_addr = mini->next_extent[batch];
         platform_status rc          = mini_allocator_get_new_extent(
            mini, mini->types[batch], &mini->next_extent[batch]);
         platform_assert_status_ok(rc);
         next_addr = extent_addr;

         bool success = mini_append_entry(mini, batch, alloc_key, next_addr);
         platform_assert(success);
      }

      uint64 this_alloc_size =
         MIN(remainder, extent_size - (next_addr % extent_size));

      debug_assert(num_allocs < 2);
      addrs[num_allocs] = next_addr;
      remainder -= this_alloc_size;
      num_allocs++;
      next_addr += this_alloc_size;
   }

   if (next_extent) {
      *next_extent = mini->next_extent[batch];
   }

   debug_assert(mini->saved_next_addr[batch] == 0);
   mini->saved_next_addr[batch] = next_addr;
   return STATUS_OK;
}

void
mini_alloc_bytes_finish(mini_allocator *mini, uint64 batch)
{
   uint64 saved_next_addr       = mini->saved_next_addr[batch];
   mini->saved_next_addr[batch] = 0;
   mini_unlock_batch_set_next_addr(mini, batch, saved_next_addr);
}

uint64
mini_alloc_page(mini_allocator *mini,
                uint64          batch,
                key             alloc_key,
                uint64         *next_extent)
{
   uint64          alloced_addrs[2] = {0, 0};
   uint64          page_size        = cache_page_size(mini->cc);
   platform_status rc               = mini_alloc_bytes(mini,
                                         batch,
                                         page_size,
                                         page_size,
                                         0,
                                         alloc_key,
                                         alloced_addrs,
                                         next_extent);
   debug_assert(alloced_addrs[1] == 0);
   if (!SUCCESS(rc)) {
      return 0;
   }
   mini_alloc_bytes_finish(mini, batch);
   return alloced_addrs[0];
}

uint64
mini_alloc_extent(mini_allocator *mini,
                  uint64          batch,
                  key             alloc_key,
                  uint64         *next_extent)
{
   uint64          alloced_addrs[2] = {0, 0};
   uint64          extent_size      = cache_extent_size(mini->cc);
   platform_status rc               = mini_alloc_bytes(mini,
                                         batch,
                                         extent_size,
                                         extent_size,
                                         0,
                                         alloc_key,
                                         alloced_addrs,
                                         next_extent);
   debug_assert(alloced_addrs[1] == 0);
   if (!SUCCESS(rc)) {
      return 0;
   }
   mini_alloc_bytes_finish(mini, batch);
   return alloced_addrs[0];
}

platform_status
mini_attach_extent(mini_allocator *mini,
                   uint64          batch,
                   key             alloc_key,
                   uint64          addr)
{
   debug_assert(!mini->keyed || !key_is_null(alloc_key));
   uint64 old_next_addr = mini_lock_batch_get_next_addr(mini, batch);
   allocator_inc_ref(mini->al, addr);
   bool success = mini_append_entry(mini, batch, alloc_key, addr);
   platform_assert(success);
   mini_unlock_batch_set_next_addr(mini, batch, old_next_addr);
   return STATUS_OK;
}

uint64
mini_next_addr(mini_allocator *mini, uint64 batch)
{
   if ((mini->next_addr[batch] % cache_extent_size(mini->cc)) != 0) {
      return mini->next_addr[batch];
   } else {
      return mini->next_extent[batch];
   }
}

/*
 *-----------------------------------------------------------------------------
 * mini_release --
 *
 *      Called to finalize the mini_allocator. After calling, no more
 *      allocations can be made, but the mini_allocator linked list containing
 *      the extents allocated and their metadata can be accessed by functions
 *      using its meta_head.
 *
 *      Keyed allocators use this to set the final end keys of the batches.
 *
 * Results:
 *      None.
 *
 * Side effects:
 *      Disk deallocation, standard cache side effects.
 *-----------------------------------------------------------------------------
 */
void
mini_release(mini_allocator *mini, key end_key)
{
   debug_assert(!mini->keyed || !key_is_null(end_key));

   for (uint64 batch = 0; batch < mini->num_batches; batch++) {
      // Dealloc the next extent
      uint8 ref = allocator_dec_ref(
         mini->al, mini->next_extent[batch], mini->types[batch]);
      platform_assert(ref == AL_NO_REFS);
      ref = allocator_dec_ref(
         mini->al, mini->next_extent[batch], mini->types[batch]);
      platform_assert(ref == AL_FREE);

      if (mini->keyed) {
         // Set the end_key of the last extent from this batch
         mini_append_entry(mini, batch, end_key, TERMINAL_EXTENT_ADDR);
      }
   }
}


/*
 *-----------------------------------------------------------------------------
 * mini_deinit --
 *
 *      Cleanup function to deallocate the metadata extents of the mini
 *      allocator. Does not deallocate or otherwise access the data extents.
 *
 * Results:
 *      None.
 *
 * Side effects:
 *      Disk deallocation, standard cache side effects.
 *-----------------------------------------------------------------------------
 */

void
mini_deinit(cache *cc, uint64 meta_head, page_type type)
{
   allocator *al        = cache_get_allocator(cc);
   uint64     meta_addr = meta_head;
   do {
      page_handle *meta_page      = cache_get(cc, meta_addr, TRUE, type);
      uint64       last_meta_addr = meta_addr;
      meta_addr                   = mini_get_next_meta_addr(meta_page);
      cache_unget(cc, meta_page);

      allocator_config *allocator_cfg =
         allocator_get_config(cache_get_allocator(cc));
      if (!allocator_config_pages_share_extent(
             allocator_cfg, last_meta_addr, meta_addr))
      {
         uint64 last_meta_base_addr = base_addr(cc, last_meta_addr);
         uint8  ref = allocator_dec_ref(al, last_meta_base_addr, type);
         platform_assert(ref == AL_NO_REFS);
         cache_extent_discard(cc, last_meta_base_addr, type);
         ref = allocator_dec_ref(al, last_meta_base_addr, type);
         platform_assert(ref == AL_FREE);
      }
   } while (meta_addr != 0);
}

/*
 *-----------------------------------------------------------------------------
 * mini_destroy_unused --
 *
 *      Called to destroy a mini_allocator that was created but never used to
 *      allocate an extent or to attach any extents. Can only be called on a
 *      keyed mini allocator.
 *
 * Results:
 *      None.
 *
 * Side effects:
 *      Disk deallocation, standard cache side effects.
 *-----------------------------------------------------------------------------
 */

void
mini_destroy_unused(mini_allocator *mini)
{
   debug_assert(mini->keyed);
   /*
    * If this mini_allocator was never used to perform an allocation,
    * then num_extents will be equal to num_batches + 1.  This is
    * because mini_init allocates one extent per batch plus it records
    * the one extent that is used to hold the metadata.
    */
   debug_assert((mini->num_extents == mini->num_batches + 1),
                "num_extents=%lu, num_batches=%lu\n",
                mini->num_extents,
                mini->num_batches);

   for (uint64 batch = 0; batch < mini->num_batches; batch++) {
      // Dealloc the next extent
      uint8 ref = allocator_dec_ref(
         mini->al, mini->next_extent[batch], mini->types[batch]);
      platform_assert(ref == AL_NO_REFS);
      ref = allocator_dec_ref(
         mini->al, mini->next_extent[batch], mini->types[batch]);
      platform_assert(ref == AL_FREE);
   }

   mini_deinit(mini->cc, mini->meta_head, mini->meta_type);
}


/*
 *-----------------------------------------------------------------------------
 * mini_[keyed,unkeyed]_for_each(_self_exclusive) --
 *
 *      Calls func on each extent_addr in the mini_allocator.
 *
 *      If the allocator is keyed and a single key or key range is given, calls
 *      it only on the extent_addrs with intersecting key ranges.
 *
 *      The self-exclusive version does hand-over-hand locking with claims to
 *      prevent races among callers. This is used for mini_keyed_dec_ref so
 *      that an order is enforced and the last caller can deinit the
 *      meta_pages.
 *
 *      NOTE: Should not be called if there are no intersecting ranges.
 *
 * Results:
 *      unkeyed: None
 *      keyed: TRUE if every call to func returns true, FALSE otherwise.
 *
 * Side effects:
 *      func may store output in out.
 *-----------------------------------------------------------------------------
 */

typedef bool (*mini_for_each_fn)(cache    *cc,
                                 page_type type,
                                 uint64    base_addr,
                                 void     *out);

static void
mini_unkeyed_for_each(cache           *cc,
                      uint64           meta_head,
                      page_type        meta_type,
                      mini_for_each_fn func,
                      void            *out)
{
   uint64 meta_addr = meta_head;
   do {
      page_handle        *meta_page = cache_get(cc, meta_addr, TRUE, meta_type);
      uint64              num_meta_entries = mini_num_entries(meta_page);
      unkeyed_meta_entry *entry            = unkeyed_first_entry(meta_page);
      for (uint64 i = 0; i < num_meta_entries; i++) {
         func(cc, entry->type, entry->extent_addr, out);
         entry = unkeyed_next_entry(entry);
      }
      meta_addr = mini_get_next_meta_addr(meta_page);
      cache_unget(cc, meta_page);
   } while (meta_addr != 0);
}

/*
 * NOTE: The exact values of these enums is *** important *** to
 * interval_intersects_range(). See its implementation and comments.
 */
typedef enum boundary_state {
   before_start = 1,
   in_range     = 0,
   after_end    = 2
} boundary_state;

static bool
interval_intersects_range(boundary_state left_state, boundary_state right_state)
{
   /*
    * The interval [left, right] intersects the interval [begin, end]
    * if left_state != right_state or if left_state == right_state ==
    * in_range = 0.
    *
    * The predicate below works as long as
    * - in_range == 0, and
    * - before_start & after_end == 0.
    */
   return (left_state & right_state) == 0;
}

static boundary_state
state(data_config *cfg, key start_key, key end_key, key entry_start_key)
{
   debug_assert(!key_is_null(start_key) && !key_is_null(end_key));
   if (data_key_compare(cfg, entry_start_key, start_key) < 0) {
      return before_start;
   } else if (data_key_compare(cfg, entry_start_key, end_key) <= 0) {
      return in_range;
   } else {
      return after_end;
   }
}

/*
 *-----------------------------------------------------------------------------
 * Apply func to every extent whose key range intersects [start_key, end_key].
 *
 * Note: the first extent in each batch is treated as starting at
 * -infinity, regardless of what key was specified as its starting
 * point in the call to mini_alloc.
 *
 * Note: the last extent in each batch is treated as ending at
 * +infinity, regardless of the what key was specified as the ending
 * point passed to mini_release.
 *-----------------------------------------------------------------------------
 */
static bool
mini_keyed_for_each(cache           *cc,
                    data_config     *cfg,
                    uint64           meta_head,
                    page_type        meta_type,
                    key              start_key,
                    key              end_key,
                    mini_for_each_fn func,
                    void            *out)
{
   // Should not be called if there are no intersecting ranges, we track with
   // did_work.
   debug_only bool did_work = FALSE;

   uint64 meta_addr = meta_head;

   boundary_state current_state[MINI_MAX_BATCHES];
   uint64         extent_addr[MINI_MAX_BATCHES];
   page_type      extent_type[MINI_MAX_BATCHES];
   // We return true for cleanup if every call to func returns TRUE.
   bool should_cleanup[MINI_MAX_BATCHES];
   for (uint64 i = 0; i < MINI_MAX_BATCHES; i++) {
      current_state[i]  = before_start;
      extent_addr[i]    = TERMINAL_EXTENT_ADDR;
      extent_type[i]    = PAGE_TYPE_INVALID;
      should_cleanup[i] = 2;
      debug_assert(should_cleanup[i] != TRUE);
      debug_assert(should_cleanup[i] != FALSE);
   }

   do {
      page_handle      *meta_page = cache_get(cc, meta_addr, TRUE, meta_type);
      keyed_meta_entry *entry     = keyed_first_entry(meta_page);
      for (uint64 i = 0; i < mini_num_entries(meta_page); i++) {
         uint64         batch = entry->batch;
         boundary_state next_state;
         if (extent_addr[batch] == TERMINAL_EXTENT_ADDR) {
            // Treat the first extent in each batch as if it started at
            // -infinity
            next_state = before_start;
         } else if (entry->extent_addr == TERMINAL_EXTENT_ADDR) {
            // Treat the last extent as going to +infinity
            next_state = after_end;
         } else {
            key entry_start_key = keyed_meta_entry_start_key(entry);
            next_state = state(cfg, start_key, end_key, entry_start_key);
         }

         if (interval_intersects_range(current_state[batch], next_state)) {
            debug_code(did_work = TRUE);
            bool entry_should_cleanup =
               func(cc, extent_type[batch], extent_addr[batch], out);
            should_cleanup[batch] =
               should_cleanup[batch] && entry_should_cleanup;
         }

         extent_addr[batch]   = entry->extent_addr;
         extent_type[batch]   = entry->type;
         current_state[batch] = next_state;
         entry                = keyed_next_entry(entry);
      }

      meta_addr = mini_get_next_meta_addr(meta_page);
      cache_unget(cc, meta_page);
   } while (meta_addr != 0);


   debug_code(
      if (!did_work) { mini_keyed_print(cc, cfg, meta_head, meta_type); });
   debug_assert(did_work);

   for (int i = MINI_MAX_BATCHES - 1; i >= 0; i--) {
      if (should_cleanup[i] != 2) {
         return should_cleanup[i];
      }
   }
   platform_assert(FALSE);
   return 0;
}

/*
 * Apply func to every extent whose key range intersects [start_key, end_key].
 *
 * Note: the first extent in each batch is treated as starting at
 * -infinity, regardless of what key was specified as its starting
 * point in the call to mini_alloc.
 *
 * Note: the last extent in each batch is treated as ending at
 * +infinity, regardless of the what key was specified as the ending
 * point passed to mini_release.
 *-----------------------------------------------------------------------------
 */
static bool
mini_keyed_for_each_self_exclusive(cache           *cc,
                                   data_config     *cfg,
                                   uint64           meta_head,
                                   page_type        meta_type,
                                   key              start_key,
                                   key              end_key,
                                   mini_for_each_fn func,
                                   void            *out)
{
   // Should not be called if there are no intersecting ranges, we track with
   // did_work.
   debug_only bool did_work = FALSE;

   uint64       meta_addr = meta_head;
   page_handle *meta_page = mini_get_claim_meta_page(cc, meta_head, meta_type);

   boundary_state current_state[MINI_MAX_BATCHES];
   uint64         extent_addr[MINI_MAX_BATCHES];
   page_type      extent_type[MINI_MAX_BATCHES];
   // We return true for cleanup if every call to func returns TRUE.
   bool should_cleanup[MINI_MAX_BATCHES];
   for (uint64 i = 0; i < MINI_MAX_BATCHES; i++) {
      current_state[i]  = before_start;
      extent_addr[i]    = TERMINAL_EXTENT_ADDR;
      extent_type[i]    = PAGE_TYPE_INVALID;
      should_cleanup[i] = 2;
      debug_assert(should_cleanup[i] != TRUE);
      debug_assert(should_cleanup[i] != FALSE);
   }

   do {
      keyed_meta_entry *entry = keyed_first_entry(meta_page);
      for (uint64 i = 0; i < mini_num_entries(meta_page); i++) {
         uint64         batch = entry->batch;
         boundary_state next_state;
         if (extent_addr[batch] == TERMINAL_EXTENT_ADDR) {
            // Treat the first extent in each batch as if it started at
            // -infinity
            next_state = before_start;
         } else if (entry->extent_addr == TERMINAL_EXTENT_ADDR) {
            // Treat the last extent as going to +infinity
            next_state = after_end;
         } else {
            key entry_start_key = keyed_meta_entry_start_key(entry);
            next_state = state(cfg, start_key, end_key, entry_start_key);
         }

         if (interval_intersects_range(current_state[batch], next_state)) {
            debug_code(did_work = TRUE);
            bool entry_should_cleanup =
               func(cc, extent_type[batch], extent_addr[batch], out);
            should_cleanup[batch] =
               should_cleanup[batch] && entry_should_cleanup;
         }

         extent_addr[batch]   = entry->extent_addr;
         extent_type[batch]   = entry->type;
         current_state[batch] = next_state;
         entry                = keyed_next_entry(entry);
      }

      meta_addr = mini_get_next_meta_addr(meta_page);
      if (meta_addr != 0) {
         page_handle *next_meta_page =
            mini_get_claim_meta_page(cc, meta_addr, meta_type);
         mini_unget_unclaim_meta_page(cc, meta_page);
         meta_page = next_meta_page;
      }
   } while (meta_addr != 0);

   mini_unget_unclaim_meta_page(cc, meta_page);

   debug_code(
      if (!did_work) { mini_keyed_print(cc, cfg, meta_head, meta_type); });
   debug_assert(did_work);

   for (int i = MINI_MAX_BATCHES - 1; i >= 0; i--) {
      if (should_cleanup[i] != 2) {
         return should_cleanup[i];
      }
   }
   platform_assert(FALSE);
   return 0;
}

/*
 *-----------------------------------------------------------------------------
 * mini_unkeyed_[inc,dec]_ref --
 *
 *      Increments or decrements the ref count of the unkeyed allocator. When
 *      the external ref count reaches 0 (actual ref count reaches
 *      MINI_NO_REFS), the mini allocator is destroyed.
 *
 * Results:
 *      Prior external ref count (internal ref count - MINI_NO_REFS)
 *
 * Side effects:
 *      Deallocation/cache side effects when external ref count hits 0
 *-----------------------------------------------------------------------------
 */
uint8
mini_unkeyed_inc_ref(cache *cc, uint64 meta_head)
{
   allocator *al  = cache_get_allocator(cc);
   uint8      ref = allocator_inc_ref(al, base_addr(cc, meta_head));
   platform_assert(ref > MINI_NO_REFS);
   return ref - MINI_NO_REFS;
}

static bool
mini_dealloc_extent(cache *cc, page_type type, uint64 base_addr, void *out)
{
   allocator *al  = cache_get_allocator(cc);
   uint8      ref = allocator_dec_ref(al, base_addr, type);
<<<<<<< HEAD
   if (ref == AL_NO_REFS) {
      cache_hard_evict_extent(cc, base_addr, type);
      ref = allocator_dec_ref(al, base_addr, type);
      platform_assert(ref == AL_FREE);
   }
=======
   platform_assert(ref == AL_NO_REFS);
   cache_extent_discard(cc, base_addr, type);
   ref = allocator_dec_ref(al, base_addr, type);
   platform_assert(ref == AL_FREE);
>>>>>>> 4fef244a
   return TRUE;
}

uint8
mini_unkeyed_dec_ref(cache *cc, uint64 meta_head, page_type meta_type)
{
   allocator *al  = cache_get_allocator(cc);
   uint8      ref = allocator_dec_ref(al, base_addr(cc, meta_head), meta_type);
   if (ref != MINI_NO_REFS) {
      debug_assert(ref != AL_NO_REFS);
      debug_assert(ref != AL_FREE);
      return ref - MINI_NO_REFS;
   }

   // need to deallocate and clean up the mini allocator
   mini_unkeyed_for_each(cc, meta_head, meta_type, mini_dealloc_extent, NULL);
   mini_deinit(cc, meta_head, meta_type);
   return 0;
}

/*
 *-----------------------------------------------------------------------------
 * mini_keyed_[inc,dec]_ref --
 *
 *      In keyed mini allocators, ref counts are kept on a per-extent basis,
 *      and ref count increments and decrements are performed on key ranges.
 *
 *      See mini_keyed_for_each for key range intersection rules.
 *
 *      In SplinterDB, keyed mini allocators are used for branches, which have
 *      at least one extent (the extent containing the root) whose key range
 *      covers the key range of the branch itself (and therefore the mini
 *      allocator). Therefore, a dec_ref which deallocates every extent it
 *      intersects must have deallocated this extent as well, and therefore
 *      there are no refs in the allocator and it can be cleaned up.
 *
 *      Note: Range queries do not hold keyed references to branches in the
 *      mini_allocator (b/c it's too expensive), and instead hold references to
 *      the meta_head, called blocks here. To prevent calls from
 *      mini_keyed_dec_ref from deallocating while they are reading,
 *      mini_keyed_dec_ref must see no additional refs (blockers) on the
 *      meta_head before proceeding. After starting, they do not need to check
 *      again, since a range query cannot have gotten a reference to their range
 *      after the call to dec_ref is made.
 *
 * Results:
 *      None
 *
 * Side effects:
 *      Deallocation/cache side effects.
 *-----------------------------------------------------------------------------
 */
static bool
mini_keyed_inc_ref_extent(cache    *cc,
                          page_type type,
                          uint64    base_addr,
                          void     *out)
{
   allocator *al = cache_get_allocator(cc);
   allocator_inc_ref(al, base_addr);
   return FALSE;
}

void
mini_keyed_inc_ref(cache       *cc,
                   data_config *data_cfg,
                   page_type    type,
                   uint64       meta_head,
                   key          start_key,
                   key          end_key)
{
   mini_keyed_for_each(cc,
                       data_cfg,
                       meta_head,
                       type,
                       start_key,
                       end_key,
                       mini_keyed_inc_ref_extent,
                       NULL);
}

static bool
mini_keyed_dec_ref_extent(cache    *cc,
                          page_type type,
                          uint64    base_addr,
                          void     *out)
{
   allocator *al  = cache_get_allocator(cc);
   uint8      ref = allocator_dec_ref(al, base_addr, type);
   if (ref == AL_NO_REFS) {
      cache_extent_discard(cc, base_addr, type);
      ref = allocator_dec_ref(al, base_addr, type);
      platform_assert(ref == AL_FREE);
      return TRUE;
   }
   return FALSE;
}

static void
mini_wait_for_blockers(cache *cc, uint64 meta_head)
{
   allocator *al   = cache_get_allocator(cc);
   uint64     wait = 1;
   while (allocator_get_refcount(al, base_addr(cc, meta_head)) != AL_ONE_REF) {
      platform_sleep_ns(wait);
      wait = wait > 1024 ? wait : 2 * wait;
   }
}

bool
mini_keyed_dec_ref(cache       *cc,
                   data_config *data_cfg,
                   page_type    meta_type,
                   uint64       meta_head,
                   key          start_key,
                   key          end_key)
{
   mini_wait_for_blockers(cc, meta_head);
   bool should_cleanup =
      mini_keyed_for_each_self_exclusive(cc,
                                         data_cfg,
                                         meta_head,
                                         meta_type,
                                         start_key,
                                         end_key,
                                         mini_keyed_dec_ref_extent,
                                         NULL);
   if (should_cleanup) {
      allocator *al  = cache_get_allocator(cc);
      uint8      ref = allocator_get_refcount(al, base_addr(cc, meta_head));
      platform_assert(ref == AL_ONE_REF);
      mini_deinit(cc, meta_head, meta_type);
   }
   return should_cleanup;
}

/*
 *-----------------------------------------------------------------------------
 * mini_keyed_(un)block_dec_ref --
 *
 *      Block/unblock dec_ref callers. See note in mini_keyed_dec_ref for
 *      details.
 *
 * Results:
 *      None
 *
 * Side effects:
 *      None
 *-----------------------------------------------------------------------------
 */
void
mini_block_dec_ref(cache *cc, uint64 meta_head)
{
   allocator *al  = cache_get_allocator(cc);
   uint8      ref = allocator_inc_ref(al, base_addr(cc, meta_head));
   platform_assert(ref > AL_ONE_REF);
}

void
mini_unblock_dec_ref(cache *cc, uint64 meta_head)
{
   allocator *al = cache_get_allocator(cc);
   uint8      ref =
      allocator_dec_ref(al, base_addr(cc, meta_head), PAGE_TYPE_INVALID);
   platform_assert(ref >= AL_ONE_REF);
}

/*
 *-----------------------------------------------------------------------------
 * mini_keyed_count_extents --
 *
 *      Returns the number of extents in the mini allocator intersecting the
 *      given key range (see mini_keyed_for_each for intersection rules).
 *
 * Results:
 *      The extent count.
 *
 * Side effects:
 *      None.
 *-----------------------------------------------------------------------------
 */
static bool
mini_keyed_count_extents(cache *cc, page_type type, uint64 base_addr, void *out)
{
   uint64 *count = (uint64 *)out;
   (*count)++;
   return FALSE;
}

uint64
mini_keyed_extent_count(cache       *cc,
                        data_config *data_cfg,
                        page_type    type,
                        uint64       meta_head,
                        key          start_key,
                        key          end_key)
{
   uint64 count = 0;
   mini_keyed_for_each(cc,
                       data_cfg,
                       meta_head,
                       type,
                       start_key,
                       end_key,
                       mini_keyed_count_extents,
                       &count);
   return count;
}

/*
 *-----------------------------------------------------------------------------
 * mini_unkeyed_prefetch --
 *
 *      Prefetches all extents in the (unkeyed) mini allocator.
 *
 * Results:
 *      None.
 *
 * Side effects:
 *      Standard cache side effects.
 *-----------------------------------------------------------------------------
 */
static bool
mini_prefetch_extent(cache *cc, page_type type, uint64 base_addr, void *out)
{
   cache_prefetch(cc, base_addr, type);
   return FALSE;
}

void
mini_unkeyed_prefetch(cache *cc, page_type meta_type, uint64 meta_head)
{
   mini_unkeyed_for_each(cc, meta_head, meta_type, mini_prefetch_extent, NULL);
}

/*
 *-----------------------------------------------------------------------------
 * mini_[keyed,unkeyed]_print --
 *
 *      Prints each meta_page together with all its entries to
 *      PLATFORM_DEFAULT_LOG.
 *
 *      Keyed allocators print each extent addr together with start and end
 *      keys, unkeyed allocators only print the extent addr.
 *
 * Results:
 *      None.
 *
 * Side effects:
 *      None.
 *-----------------------------------------------------------------------------
 */
void
mini_unkeyed_print(cache *cc, uint64 meta_head, page_type type)
{
   uint64 next_meta_addr = meta_head;

   platform_default_log("---------------------------------------------\n");
   platform_default_log("| Mini Allocator -- meta_head: %12lu |\n", meta_head);
   platform_default_log("|-------------------------------------------|\n");
   platform_default_log("| idx | %35s |\n", "extent_addr");
   platform_default_log("|-------------------------------------------|\n");

   do {
      page_handle *meta_page = cache_get(cc, next_meta_addr, TRUE, type);

      platform_default_log("| meta addr %31lu |\n", next_meta_addr);
      platform_default_log("|-------------------------------------------|\n");

      uint64              num_entries = mini_num_entries(meta_page);
      unkeyed_meta_entry *entry       = unkeyed_first_entry(meta_page);
      for (uint64 i = 0; i < num_entries; i++) {
         platform_default_log("| %3lu | %35lu |\n", i, entry->extent_addr);
         entry = unkeyed_next_entry(entry);
      }
      platform_default_log("|-------------------------------------------|\n");

      next_meta_addr = mini_get_next_meta_addr(meta_page);
      cache_unget(cc, meta_page);
   } while (next_meta_addr != 0);
   platform_default_log("\n");
}

void
mini_keyed_print(cache       *cc,
                 data_config *data_cfg,
                 uint64       meta_head,
                 page_type    type)
{
   allocator *al             = cache_get_allocator(cc);
   uint64     next_meta_addr = meta_head;

   platform_default_log("------------------------------------------------------"
                        "---------------\n");
   platform_default_log(
      "| Mini Keyed Allocator -- meta_head: %12lu                   |\n",
      meta_head);
   platform_default_log("|-----------------------------------------------------"
                        "--------------|\n");
   platform_default_log("| idx | %5s | %14s | %18s | %3s |\n",
                        "batch",
                        "extent_addr",
                        "start_key",
                        "rc");
   platform_default_log("|-----------------------------------------------------"
                        "--------------|\n");

   do {
      page_handle *meta_page = cache_get(cc, next_meta_addr, TRUE, type);

      platform_default_log(
         "| meta addr: %12lu (%u)                                       |\n",
         next_meta_addr,
         allocator_get_refcount(al, base_addr(cc, next_meta_addr)));
      platform_default_log("|--------------------------------------------------"
                           "-----------------|\n");

      uint64            num_entries = mini_num_entries(meta_page);
      keyed_meta_entry *entry       = keyed_first_entry(meta_page);
      for (uint64 i = 0; i < num_entries; i++) {
         key  start_key = keyed_meta_entry_start_key(entry);
         char extent_str[32];
         if (entry->extent_addr == TERMINAL_EXTENT_ADDR) {
            snprintf(extent_str, sizeof(extent_str), "TERMINAL_ENTRY");
         } else {
            snprintf(
               extent_str, sizeof(extent_str), "%14lu", entry->extent_addr);
         }
         char ref_str[4];
         if (entry->extent_addr == TERMINAL_EXTENT_ADDR) {
            snprintf(ref_str, 4, "n/a");
         } else {
            uint8 ref = allocator_get_refcount(al, entry->extent_addr);
            snprintf(ref_str, 4, "%3u", ref);
         }
         platform_default_log("| %3lu | %5u | %14s | %18.18s | %3s |\n",
                              i,
                              entry->batch,
                              extent_str,
                              key_string(data_cfg, start_key),
                              ref_str);
         entry = keyed_next_entry(entry);
      }
      platform_default_log("|--------------------------------------------------"
                           "-----------------|\n");

      next_meta_addr = mini_get_next_meta_addr(meta_page);
      cache_unget(cc, meta_page);
   } while (next_meta_addr != 0);
   platform_default_log("\n");
}<|MERGE_RESOLUTION|>--- conflicted
+++ resolved
@@ -165,14 +165,9 @@
    uint64       wait = 1;
    while (1) {
       uint64 meta_tail = mini->meta_tail;
-<<<<<<< HEAD
       meta_page        = cache_get(mini->cc, meta_tail, TRUE, mini->meta_type);
-      if (meta_tail == mini->meta_tail && cache_claim(mini->cc, meta_page)) {
-=======
-      meta_page        = cache_get(mini->cc, meta_tail, TRUE, mini->type);
       if (meta_tail == mini->meta_tail && cache_try_claim(mini->cc, meta_page))
       {
->>>>>>> 4fef244a
          break;
       }
       cache_unget(mini->cc, meta_page);
@@ -1204,18 +1199,11 @@
 {
    allocator *al  = cache_get_allocator(cc);
    uint8      ref = allocator_dec_ref(al, base_addr, type);
-<<<<<<< HEAD
    if (ref == AL_NO_REFS) {
-      cache_hard_evict_extent(cc, base_addr, type);
+      cache_extent_discard(cc, base_addr, type);
       ref = allocator_dec_ref(al, base_addr, type);
       platform_assert(ref == AL_FREE);
    }
-=======
-   platform_assert(ref == AL_NO_REFS);
-   cache_extent_discard(cc, base_addr, type);
-   ref = allocator_dec_ref(al, base_addr, type);
-   platform_assert(ref == AL_FREE);
->>>>>>> 4fef244a
    return TRUE;
 }
 
